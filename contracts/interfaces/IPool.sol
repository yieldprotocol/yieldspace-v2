--- conflicted
+++ resolved
@@ -4,39 +4,23 @@
 import "./IERC20.sol";
 import "./IDelegable.sol";
 import "./IERC2612.sol";
-import "./IFYDai.sol";
+import "./IFYToken.sol";
 
 interface IPool is IDelegable, IERC20, IERC2612 {
-<<<<<<< HEAD
-    function dai() external view returns(IERC20);
-    function fyDai() external view returns(IFYDai);
-    function getDaiReserves() external view returns(uint128);
-    function getFYDaiReserves() external view returns(uint128);
-    function sellDai(address from, address to, uint128 daiIn) external returns(uint128);
-    function buyDai(address from, address to, uint128 daiOut) external returns(uint128);
-    function sellFYDai(address from, address to, uint128 fyDaiIn) external returns(uint128);
-    function buyFYDai(address from, address to, uint128 fyDaiOut) external returns(uint128);
-    function sellDaiPreview(uint128 daiIn) external view returns(uint128);
-    function buyDaiPreview(uint128 daiOut) external view returns(uint128);
-    function sellFYDaiPreview(uint128 fyDaiIn) external view returns(uint128);
-    function buyFYDaiPreview(uint128 fyDaiOut) external view returns(uint128);
-    function mint(address from, address to, uint256 fyDaiIn) external returns (uint256, uint256);
-    function tradeAndMint(address from, address to, uint256 fyDaiIn, int256 daiToSell, uint256 maxDaiIn, uint256 minLpOut) external returns (uint256, uint256);
-=======
-    function baseToken() external view returns(IERC20);
-    function fyToken() external view returns(IFYDai);
-    function getBaseTokenReserves() external view returns(uint128);
+    function base() external view returns(IERC20);
+    function fyToken() external view returns(IFYToken);
+    function getBaseReserves() external view returns(uint128);
     function getFYTokenReserves() external view returns(uint128);
-    function sellBaseToken(address from, address to, uint128 tokenIn) external returns(uint128);
-    function buyBaseToken(address from, address to, uint128 tokenOut) external returns(uint128);
+    function sellBase(address from, address to, uint128 baseIn) external returns(uint128);
+    function buyBase(address from, address to, uint128 baseOut) external returns(uint128);
     function sellFYToken(address from, address to, uint128 fyTokenIn) external returns(uint128);
     function buyFYToken(address from, address to, uint128 fyTokenOut) external returns(uint128);
-    function sellBaseTokenPreview(uint128 tokenIn) external view returns(uint128);
-    function buyBaseTokenPreview(uint128 tokenOut) external view returns(uint128);
+    function sellBasePreview(uint128 baseIn) external view returns(uint128);
+    function buyBasePreview(uint128 baseOut) external view returns(uint128);
     function sellFYTokenPreview(uint128 fyTokenIn) external view returns(uint128);
     function buyFYTokenPreview(uint128 fyTokenOut) external view returns(uint128);
-    function mint(address from, address to, uint256 tokenOffered) external returns (uint256);
->>>>>>> 2a768e1d
+    function mint(address from, address to, uint256 fyTokenIn) external returns (uint256, uint256);
+    function tradeAndMint(address from, address to, uint256 fyTokenIn, int256 baseToSell, uint256 maxBaseIn, uint256 minLpOut) external returns (uint256, uint256);
     function burn(address from, address to, uint256 tokensBurned) external returns (uint256, uint256);
-    function burnAndTrade(address from, address to, uint256 tokensBurned, uint256 fyDaiToSell, uint256 minDaiOut, uint256 minFYDaiOut) external returns (uint256, uint256);
+    function burnAndTrade(address from, address to, uint256 tokensBurned, uint256 fyTokenToSell, uint256 minBaseOut, uint256 minFYTokenOut) external returns (uint256, uint256);
 }