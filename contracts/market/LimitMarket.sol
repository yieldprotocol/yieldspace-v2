// SPDX-License-Identifier: GPL-3.0-or-later
pragma solidity ^0.6.10;

import "@openzeppelin/contracts/math/SafeMath.sol";
import "@openzeppelin/contracts/token/ERC20/IERC20.sol";
import "./Market.sol";
import "../interfaces/IMarket.sol";



/// @dev LimitMarket is a proxy contract to Market that implements limit orders.
contract LimitMarket {
    using SafeMath for uint256;

    IERC20 public dai;
    IERC20 public yDai;
    IMarket public market;

    constructor(address dai_, address yDai_, address market_) public {
        dai = IERC20(dai_);
        yDai = IERC20(yDai_);
        market = IMarket(market_);
    }

    /// @dev Sell Dai for yDai
<<<<<<< HEAD
    /// @param to Wallet receiving the yDai being bought
    /// @param daiIn Amount of dai being sold that will be taken from the user's wallet
    /// @param minYDaiOut Amount of yDai being received that will be accepted as a minimum for the trade to execute
    function sellDai(address to, uint128 daiIn, uint128 minYDaiOut)
=======
    /// @param from Wallet providing the dai being sold.
    /// Must have approved the operator with `market.addDelegate(limitMarket.address, { from: from })`.
    /// @param to Wallet receiving the yDai being bought
    /// @param daiIn Amount of dai being sold
    /// @param minYDaiOut Minimum amount of yDai being bought
    function sellDai(address from, address to, uint128 daiIn, uint128 minYDaiOut)
>>>>>>> 84388436
        external
        returns(uint256)
    {
        uint256 yDaiOut = market.sellDai(msg.sender, to, daiIn);
        require(
            yDaiOut >= minYDaiOut,
            "LimitMarket: Limit not reached"
        );
        return yDaiOut;
    }

    /// @dev Buy Dai for yDai
<<<<<<< HEAD
    /// @param to Wallet receiving the dai being bought
    /// @param daiOut Amount of dai being bought that will be deposited in `to` wallet
    /// @param maxYDaiIn Amount of yDai being paid that will be accepted as a maximum for the trade to execute
    function buyDai(address to, uint128 daiOut, uint128 maxYDaiIn)
=======
    /// @param from Wallet providing the yDai being sold.
    /// Must have approved the operator with `market.addDelegate(limitMarket.address, { from: from })`.
    /// @param to Wallet receiving the dai being bought
    /// @param daiOut Amount of dai being bought
    /// @param maxYDaiIn Maximum amount of yDai being sold
    function buyDai(address from, address to, uint128 daiOut, uint128 maxYDaiIn)
>>>>>>> 84388436
        external
        returns(uint256)
    {
        uint256 yDaiIn = market.buyDai(msg.sender, to, daiOut);
        require(
            maxYDaiIn >= yDaiIn,
            "LimitMarket: Limit exceeded"
        );
        return yDaiIn;
    }

    /// @dev Sell yDai for Dai
<<<<<<< HEAD
    /// @param to Wallet receiving the dai being bought
    /// @param yDaiIn Amount of yDai being sold that will be taken from the user's wallet
    /// @param minDaiOut Amount of dai being received that will be accepted as a minimum for the trade to execute
    function sellYDai(address to, uint128 yDaiIn, uint128 minDaiOut)
=======
    /// @param from Wallet providing the yDai being sold.
    /// Must have approved the operator with `market.addDelegate(limitMarket.address, { from: from })`.
    /// @param to Wallet receiving the dai being bought
    /// @param yDaiIn Amount of yDai being sold
    /// @param minDaiOut Minimum amount of dai being bought
    function sellYDai(address from, address to, uint128 yDaiIn, uint128 minDaiOut)
>>>>>>> 84388436
        external
        returns(uint256)
    {
        uint256 daiOut = market.sellYDai(msg.sender, to, yDaiIn);
        require(
            daiOut >= minDaiOut,
            "LimitMarket: Limit not reached"
        );
        return daiOut;
    }

    /// @dev Buy yDai for dai
<<<<<<< HEAD
    /// @param to Wallet receiving the yDai being bought
    /// @param yDaiOut Amount of yDai being bought that will be deposited in `to` wallet
    /// @param maxDaiIn Amount of dai being paid that will be accepted as a maximum for the trade to execute
    function buyYDai(address to, uint128 yDaiOut, uint128 maxDaiIn)
=======
    /// @param from Wallet providing the dai being sold.
    /// Must have approved the operator with `market.addDelegate(limitMarket.address, { from: from })`.
    /// @param to Wallet receiving the yDai being bought
    /// @param yDaiOut Amount of yDai being bought
    /// @param maxDaiIn Maximum amount of dai being sold
    function buyYDai(address from, address to, uint128 yDaiOut, uint128 maxDaiIn)
>>>>>>> 84388436
        external
        returns(uint256)
    {
        uint256 daiIn = market.buyYDai(msg.sender, to, yDaiOut);
        require(
            maxDaiIn >= daiIn,
            "LimitMarket: Limit exceeded"
        );
        return daiIn;
    }
}<|MERGE_RESOLUTION|>--- conflicted
+++ resolved
@@ -23,19 +23,12 @@
     }
 
     /// @dev Sell Dai for yDai
-<<<<<<< HEAD
-    /// @param to Wallet receiving the yDai being bought
-    /// @param daiIn Amount of dai being sold that will be taken from the user's wallet
-    /// @param minYDaiOut Amount of yDai being received that will be accepted as a minimum for the trade to execute
-    function sellDai(address to, uint128 daiIn, uint128 minYDaiOut)
-=======
     /// @param from Wallet providing the dai being sold.
     /// Must have approved the operator with `market.addDelegate(limitMarket.address, { from: from })`.
     /// @param to Wallet receiving the yDai being bought
     /// @param daiIn Amount of dai being sold
     /// @param minYDaiOut Minimum amount of yDai being bought
     function sellDai(address from, address to, uint128 daiIn, uint128 minYDaiOut)
->>>>>>> 84388436
         external
         returns(uint256)
     {
@@ -48,19 +41,12 @@
     }
 
     /// @dev Buy Dai for yDai
-<<<<<<< HEAD
-    /// @param to Wallet receiving the dai being bought
-    /// @param daiOut Amount of dai being bought that will be deposited in `to` wallet
-    /// @param maxYDaiIn Amount of yDai being paid that will be accepted as a maximum for the trade to execute
-    function buyDai(address to, uint128 daiOut, uint128 maxYDaiIn)
-=======
     /// @param from Wallet providing the yDai being sold.
     /// Must have approved the operator with `market.addDelegate(limitMarket.address, { from: from })`.
     /// @param to Wallet receiving the dai being bought
     /// @param daiOut Amount of dai being bought
     /// @param maxYDaiIn Maximum amount of yDai being sold
     function buyDai(address from, address to, uint128 daiOut, uint128 maxYDaiIn)
->>>>>>> 84388436
         external
         returns(uint256)
     {
@@ -73,19 +59,12 @@
     }
 
     /// @dev Sell yDai for Dai
-<<<<<<< HEAD
-    /// @param to Wallet receiving the dai being bought
-    /// @param yDaiIn Amount of yDai being sold that will be taken from the user's wallet
-    /// @param minDaiOut Amount of dai being received that will be accepted as a minimum for the trade to execute
-    function sellYDai(address to, uint128 yDaiIn, uint128 minDaiOut)
-=======
     /// @param from Wallet providing the yDai being sold.
     /// Must have approved the operator with `market.addDelegate(limitMarket.address, { from: from })`.
     /// @param to Wallet receiving the dai being bought
     /// @param yDaiIn Amount of yDai being sold
     /// @param minDaiOut Minimum amount of dai being bought
     function sellYDai(address from, address to, uint128 yDaiIn, uint128 minDaiOut)
->>>>>>> 84388436
         external
         returns(uint256)
     {
@@ -98,19 +77,12 @@
     }
 
     /// @dev Buy yDai for dai
-<<<<<<< HEAD
-    /// @param to Wallet receiving the yDai being bought
-    /// @param yDaiOut Amount of yDai being bought that will be deposited in `to` wallet
-    /// @param maxDaiIn Amount of dai being paid that will be accepted as a maximum for the trade to execute
-    function buyYDai(address to, uint128 yDaiOut, uint128 maxDaiIn)
-=======
     /// @param from Wallet providing the dai being sold.
     /// Must have approved the operator with `market.addDelegate(limitMarket.address, { from: from })`.
     /// @param to Wallet receiving the yDai being bought
     /// @param yDaiOut Amount of yDai being bought
     /// @param maxDaiIn Maximum amount of dai being sold
     function buyYDai(address from, address to, uint128 yDaiOut, uint128 maxDaiIn)
->>>>>>> 84388436
         external
         returns(uint256)
     {
