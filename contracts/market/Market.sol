pragma solidity ^0.6.10;

import "@openzeppelin/contracts/token/ERC20/ERC20.sol";
import "@openzeppelin/contracts/token/ERC20/IERC20.sol";
import "./YieldMath.sol";
import "../helpers/Delegable.sol";
import "../interfaces/IPot.sol";
import "../interfaces/IYDai.sol";
import "../interfaces/IMarket.sol";
// import "@nomiclabs/buidler/console.sol";


/// @dev The Market contract exchanges Dai for yDai at a price defined by a specific formula.
contract Market is IMarket, ERC20, Delegable {

    int128 constant public k = int128(uint256((1 << 64)) / 126144000); // 1 / Seconds in 4 years, in 64.64
    int128 constant public g = int128(uint256((999 << 64)) / 1000); // All constants are `ufixed`, to divide them they must be converted to uint256
    uint256 constant public initialSupply = 1000;
    uint128 immutable public maturity;

    IERC20 public dai;
    IYDai public yDai;

    // TODO: Choose liquidity token name
    constructor(address dai_, address yDai_) public ERC20("Name", "Symbol") Delegable() {
        dai = IERC20(dai_);
        yDai = IYDai(yDai_);

        maturity = toUint128(yDai.maturity());
    }

    /// @dev Safe casting from uint256 to uint128
    function toUint128(uint256 x) internal pure returns(uint128) {
        require(
            x <= 340282366920938463463374607431768211455,
            "Market: Cast overflow"
        );
        return uint128(x);
    }

    /// @dev max(0, x - y)
    function subFloorZero(uint256 x, uint256 y) public pure returns(uint256) {
        if (y >= x) return 0;
        else return x - y;
    }

    /// @dev Mint initial liquidity tokens
    function init(uint256 daiIn, uint256 yDaiIn) external {
        require(
            totalSupply() == 0,
            "Market: Already initialized"
        );

        dai.transferFrom(msg.sender, address(this), daiIn);
        yDai.transferFrom(msg.sender, address(this), yDaiIn);
        _mint(msg.sender, initialSupply);
<<<<<<< HEAD

        _updateState(daiIn, yDaiIn);
=======
>>>>>>> 25ca4eb6
    }

    /// @dev Mint liquidity tokens in exchange for adding dai and yDai
    /// The parameter passed is the amount of `dai` being invested, an appropriate amount of `yDai` to be invested alongside will be calculated and taken by this function from the caller.
    function mint(uint256 daiOffered) external {
        uint256 supply = totalSupply();
        uint256 daiReserves = dai.balanceOf(address(this));
        uint256 yDaiReserves = yDai.balanceOf(address(this));
        uint256 tokensMinted = supply.mul(daiOffered).div(daiReserves);
        uint256 yDaiRequired = yDaiReserves.mul(tokensMinted).div(supply);

        dai.transferFrom(msg.sender, address(this), daiOffered);
        yDai.transferFrom(msg.sender, address(this), yDaiRequired);
        _mint(msg.sender, tokensMinted);
<<<<<<< HEAD

        _updateState(daiReserves.add(daiOffered), yDaiReserves.add(yDaiRequired));
=======
>>>>>>> 25ca4eb6
    }

    /// @dev Burn liquidity tokens in exchange for dai and yDai
    function burn(uint256 tokensBurned) external {
        uint256 supply = totalSupply();
        uint256 daiReserves = dai.balanceOf(address(this));
        uint256 yDaiReserves = yDai.balanceOf(address(this));
        uint256 daiReturned = tokensBurned.mul(daiReserves).div(supply);
        uint256 yDaiReturned = tokensBurned.mul(yDaiReserves).div(supply);

        _burn(msg.sender, tokensBurned);
        dai.transfer(msg.sender, daiReturned);
        yDai.transfer(msg.sender, yDaiReturned);
<<<<<<< HEAD

        _updateState(daiReserves.sub(daiReturned), yDaiReserves.sub(yDaiReturned));
=======
>>>>>>> 25ca4eb6
    }

    /// @dev Sell Dai for yDai
    /// @param from Wallet providing the dai being sold. Must have approved the operator with `market.addDelegate(operator)`.
    /// @param to Wallet receiving the yDai being bought
    /// @param daiIn Amount of dai being sold that will be taken from the user's wallet
    /// @return Amount of yDai that will be deposited on `to` wallet
    function sellDai(address from, address to, uint128 daiIn)
        external override
        onlyHolderOrDelegate(from, "Market: Only Holder Or Delegate")
        returns(uint256)
    {
        uint128 daiReserves = toUint128(dai.balanceOf(address(this)));
        uint128 yDaiReserves = toUint128(yDai.balanceOf(address(this)));
        uint256 yDaiOut = YieldMath.yDaiOutForDaiIn(
            daiReserves,
            yDaiReserves,
            daiIn,
            toUint128(subFloorZero(maturity, now)),
            k,
            g
        );

        dai.transferFrom(from, address(this), daiIn);
        yDai.transfer(to, yDaiOut);

<<<<<<< HEAD
        _updateState(uint256(daiReserves).add(daiIn), uint256(yDaiReserves).sub(yDaiOut));

=======
>>>>>>> 25ca4eb6
        return yDaiOut;
    }

    /// @dev Returns how much yDai would be obtained by selling `daiIn` dai
    function sellDaiPreview(uint128 daiIn) external view returns(uint256) {
        return YieldMath.yDaiOutForDaiIn(
            toUint128(dai.balanceOf(address(this))),
            toUint128(yDai.balanceOf(address(this))),
            daiIn,
            toUint128(subFloorZero(maturity, now)),
            k,
            g
        );
    }

    /// @dev Buy Dai for yDai
    /// @param from Wallet providing the yDai being sold. Must have approved the operator with `market.addDelegate(operator)`.
    /// @param to Wallet receiving the dai being bought
    /// @param daiOut Amount of dai being bought that will be deposited in `to` wallet
    /// @return Amount of yDai that will be taken from `from` wallet
    function buyDai(address from, address to, uint128 daiOut)
        external override
        onlyHolderOrDelegate(from, "Market: Only Holder Or Delegate")
        returns(uint256)
    {
        uint128 daiReserves = toUint128(dai.balanceOf(address(this)));
        uint128 yDaiReserves = toUint128(yDai.balanceOf(address(this)));
        uint256 yDaiIn = YieldMath.yDaiInForDaiOut(
            daiReserves,
            yDaiReserves,
            daiOut,
            toUint128(subFloorZero(maturity, now)),
            k,
            g
        );

        yDai.transferFrom(from, address(this), yDaiIn);
        dai.transfer(to, daiOut);

<<<<<<< HEAD
        _updateState(uint256(daiReserves).sub(daiOut), uint256(yDaiReserves).add(yDaiIn));

=======
>>>>>>> 25ca4eb6
        return yDaiIn;
    }

    /// @dev Returns how much yDai would be required to buy `daiOut` dai
    function buyDaiPreview(uint128 daiOut) external view returns(uint256) {
        return YieldMath.yDaiInForDaiOut(
            toUint128(dai.balanceOf(address(this))),
            toUint128(yDai.balanceOf(address(this))),
            daiOut,
            toUint128(subFloorZero(maturity, now)),
            k,
            g
        );
    }

    /// @dev Sell yDai for Dai
    /// @param from Wallet providing the yDai being sold. Must have approved the operator with `market.addDelegate(operator)`.
    /// @param to Wallet receiving the dai being bought
    /// @param yDaiIn Amount of yDai being sold that will be taken from the user's wallet
    /// @return Amount of dai that will be deposited on `to` wallet
    function sellYDai(address from, address to, uint128 yDaiIn)
        external override
        onlyHolderOrDelegate(from, "Market: Only Holder Or Delegate")
        returns(uint256)
    {
        uint128 daiReserves = toUint128(dai.balanceOf(address(this)));
        uint128 yDaiReserves = toUint128(yDai.balanceOf(address(this)));
        uint256 daiOut = YieldMath.daiOutForYDaiIn(
            daiReserves, yDaiReserves,
            yDaiIn,
            toUint128(subFloorZero(maturity, now)),
            k,
            g
        );

        yDai.transferFrom(from, address(this), yDaiIn);
        dai.transfer(to, daiOut);

<<<<<<< HEAD
        _updateState(uint256(daiReserves).sub(daiOut), uint256(yDaiReserves).add(yDaiIn));

        return daiOut;
=======
        return chaiOut;
>>>>>>> 25ca4eb6
    }

    /// @dev Returns how much dai would be obtained by selling `yDaiIn` yDai
    function sellYDaiPreview(uint128 yDaiIn) external view returns(uint256) {
        return YieldMath.daiOutForYDaiIn(
            toUint128(dai.balanceOf(address(this))),
            toUint128(yDai.balanceOf(address(this))),
            yDaiIn,
            toUint128(subFloorZero(maturity, now)),
            k,
            g
        );
    }

    /// @dev Buy yDai for dai
    /// @param from Wallet providing the dai being sold. Must have approved the operator with `market.addDelegate(operator)`.
    /// @param to Wallet receiving the yDai being bought
    /// @param yDaiOut Amount of yDai being bought that will be deposited in `to` wallet
    /// @return Amount of dai that will be taken from `from` wallet
    function buyYDai(address from, address to, uint128 yDaiOut)
        external override
        onlyHolderOrDelegate(from, "Market: Only Holder Or Delegate")
        returns(uint256)
    {
        uint128 daiReserves = toUint128(dai.balanceOf(address(this)));
        uint128 yDaiReserves = toUint128(yDai.balanceOf(address(this)));
        uint256 daiIn = YieldMath.daiInForYDaiOut(
            daiReserves, yDaiReserves,
            yDaiOut,
            toUint128(subFloorZero(maturity, now)),
            k,
            g
        );

        dai.transferFrom(from, address(this), daiIn);
        yDai.transfer(to, yDaiOut);

<<<<<<< HEAD
        _updateState(uint256(daiReserves).add(daiIn), uint256(yDaiReserves).sub(yDaiOut));

        return daiIn;
=======
        return chaiIn;
>>>>>>> 25ca4eb6
    }


    /// @dev Returns how much dai would be required to buy `yDaiOut` yDai
    function buyYDaiPreview(uint128 yDaiOut) external view returns(uint256) {
        return YieldMath.daiInForYDaiOut(
            toUint128(dai.balanceOf(address(this))),
            toUint128(yDai.balanceOf(address(this))),
            yDaiOut,
            toUint128(subFloorZero(maturity, now)),
            k,
            g
        );
    }
}<|MERGE_RESOLUTION|>--- conflicted
+++ resolved
@@ -54,11 +54,6 @@
         dai.transferFrom(msg.sender, address(this), daiIn);
         yDai.transferFrom(msg.sender, address(this), yDaiIn);
         _mint(msg.sender, initialSupply);
-<<<<<<< HEAD
-
-        _updateState(daiIn, yDaiIn);
-=======
->>>>>>> 25ca4eb6
     }
 
     /// @dev Mint liquidity tokens in exchange for adding dai and yDai
@@ -73,11 +68,6 @@
         dai.transferFrom(msg.sender, address(this), daiOffered);
         yDai.transferFrom(msg.sender, address(this), yDaiRequired);
         _mint(msg.sender, tokensMinted);
-<<<<<<< HEAD
-
-        _updateState(daiReserves.add(daiOffered), yDaiReserves.add(yDaiRequired));
-=======
->>>>>>> 25ca4eb6
     }
 
     /// @dev Burn liquidity tokens in exchange for dai and yDai
@@ -91,11 +81,6 @@
         _burn(msg.sender, tokensBurned);
         dai.transfer(msg.sender, daiReturned);
         yDai.transfer(msg.sender, yDaiReturned);
-<<<<<<< HEAD
-
-        _updateState(daiReserves.sub(daiReturned), yDaiReserves.sub(yDaiReturned));
-=======
->>>>>>> 25ca4eb6
     }
 
     /// @dev Sell Dai for yDai
@@ -122,11 +107,6 @@
         dai.transferFrom(from, address(this), daiIn);
         yDai.transfer(to, yDaiOut);
 
-<<<<<<< HEAD
-        _updateState(uint256(daiReserves).add(daiIn), uint256(yDaiReserves).sub(yDaiOut));
-
-=======
->>>>>>> 25ca4eb6
         return yDaiOut;
     }
 
@@ -166,11 +146,6 @@
         yDai.transferFrom(from, address(this), yDaiIn);
         dai.transfer(to, daiOut);
 
-<<<<<<< HEAD
-        _updateState(uint256(daiReserves).sub(daiOut), uint256(yDaiReserves).add(yDaiIn));
-
-=======
->>>>>>> 25ca4eb6
         return yDaiIn;
     }
 
@@ -209,13 +184,7 @@
         yDai.transferFrom(from, address(this), yDaiIn);
         dai.transfer(to, daiOut);
 
-<<<<<<< HEAD
-        _updateState(uint256(daiReserves).sub(daiOut), uint256(yDaiReserves).add(yDaiIn));
-
         return daiOut;
-=======
-        return chaiOut;
->>>>>>> 25ca4eb6
     }
 
     /// @dev Returns how much dai would be obtained by selling `yDaiIn` yDai
@@ -253,13 +222,7 @@
         dai.transferFrom(from, address(this), daiIn);
         yDai.transfer(to, yDaiOut);
 
-<<<<<<< HEAD
-        _updateState(uint256(daiReserves).add(daiIn), uint256(yDaiReserves).sub(yDaiOut));
-
         return daiIn;
-=======
-        return chaiIn;
->>>>>>> 25ca4eb6
     }
 
 
