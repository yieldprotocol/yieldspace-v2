// SPDX-License-Identifier: GPL-3.0-or-later
pragma solidity ^0.6.10;

import "@openzeppelin/contracts/math/Math.sol";
import "@openzeppelin/contracts/math/SafeMath.sol";
import "./interfaces/IVat.sol";
import "./interfaces/IPot.sol";
import "./interfaces/ITreasury.sol";
import "./interfaces/IController.sol";
import "./interfaces/IYDai.sol";
import "./helpers/Delegable.sol";
import "./helpers/DecimalMath.sol";
import "./helpers/Orchestrated.sol";


/**
 * @dev The Controller manages collateral and debt levels for all users, and it is a major user entry point for the Yield protocol.
 * Controller keeps track of a number of yDai contracts.
 * Controller allows users to post and withdraw Chai and Weth collateral.
 * Any transactions resulting in a user weth collateral below dust are reverted.
 * Controller allows users to borrow yDai against their Chai and Weth collateral.
 * Controller allows users to repay their yDai debt with yDai or with Dai.
 * Controller integrates with yDai contracts for minting yDai on borrowing, and burning yDai on repaying debt with yDai.
 * Controller relies on Treasury for all other asset transfers.
 * Controller allows orchestrated contracts to erase any amount of debt or collateral for an user. This is to be used during liquidations or during unwind.
 * Users can delegate the control of their accounts in Controllers to any address.
 */
contract Controller is IController, Orchestrated(), Delegable(), DecimalMath {
    using SafeMath for uint256;

    event Posted(bytes32 indexed collateral, address indexed user, int256 amount);
    event Borrowed(bytes32 indexed collateral, uint256 indexed maturity, address indexed user, int256 amount);

    bytes32 public constant CHAI = "CHAI";
    bytes32 public constant WETH = "ETH-A";
    uint256 public constant DUST = 50000000000000000; // 0.05 ETH
    uint256 public constant THREE_MONTHS = 7776000;

    IVat internal _vat;
    IPot internal _pot;
    ITreasury internal _treasury;

    mapping(uint256 => IYDai) public override series;                 // YDai series, indexed by maturity
    uint256[] public override seriesIterator;                         // We need to know all the series

    mapping(bytes32 => mapping(address => uint256)) public override posted;                        // Collateral posted by each user
    mapping(bytes32 => mapping(uint256 => mapping(address => uint256))) public override debtYDai;  // Debt owed by each user, by series

    uint256 public override totalChaiPosted;                                        // Sum of Chai posted by all users. Needed for skimming profits
    mapping(bytes32 => mapping(uint256 => uint256)) public override totalDebtYDai;  // Sum of debt owed by all users, by series

    uint256 public override skimStart;                                // Time that skim operations can start, defined as 90 days after the last maturity
    bool public live = true;

    /// @dev Set up addresses for vat, pot and Treasury.
    constructor (
        address vat_,
        address pot_,
        address treasury_
    ) public {
        _vat = IVat(vat_);
        _pot = IPot(pot_);
        _treasury = ITreasury(treasury_);
    }

    /// @dev Modified functions only callable while the Controller is not unwinding due to a MakerDAO shutdown.
    modifier onlyLive() {
        require(live == true, "Controller: Not available during unwind");
        _;
    }

    /// @dev Only valid collateral types are Weth and Chai.
    modifier validCollateral(bytes32 collateral) {
        require(
            collateral == WETH || collateral == CHAI,
            "Controller: Unrecognized collateral"
        );
        _;
    }

    /// @dev Only series added through `addSeries` are valid.
    modifier validSeries(uint256 maturity) {
        require(
            containsSeries(maturity),
            "Controller: Unrecognized series"
        );
        _;
    }

    /// @dev Disables post, withdraw, borrow and repay. To be called only when Treasury shuts down.
    function shutdown() public override {
        require(
            _treasury.live() == false,
            "Controller: Treasury is live"
        );
        live = false;
    }

    /// @dev Return if the borrowing power for a given collateral of a user is equal or greater
    /// than its debt for the same collateral
    /// @param collateral Valid collateral type
    /// @param user Address of the user vault
    function isCollateralized(bytes32 collateral, address user) public override returns (bool) {
        return powerOf(collateral, user) >= totalDebtDai(collateral, user);
    }

    /// @dev Return if the collateral of an user is between zero and the dust level
    /// @param collateral Valid collateral type
    /// @param user Address of the user vault
    function aboveDustOrZero(bytes32 collateral, address user) public view returns (bool) {
        return posted[collateral][user] == 0 || DUST < posted[collateral][user];
    }

    /// @dev Return the total number of series registered
    function totalSeries() public view override returns (uint256) {
        return seriesIterator.length;
    }

    /// @dev Returns if a series has been added to the Controller.
    /// @param maturity Maturity of the series to verify.
    function containsSeries(uint256 maturity) public view override returns (bool) {
        return address(series[maturity]) != address(0);
    }

    /// @dev Adds an yDai series to this Controller
    /// After deployment, ownership should be renounced, so that no more series can be added.
    /// @param yDaiContract Address of the yDai series to add.
    function addSeries(address yDaiContract) public onlyOwner {
        uint256 maturity = IYDai(yDaiContract).maturity();
        require(
            !containsSeries(maturity),
            "Controller: Series already added"
        );
        series[maturity] = IYDai(yDaiContract);
        seriesIterator.push(maturity);
        skimStart = Math.max(skimStart, maturity.add(THREE_MONTHS));
    }

<<<<<<< HEAD
    /// @dev Dai equivalent of a yDai amount.
    /// After maturity, the Dai value of a yDai grows according to either the stability fee (for WETH collateral) or the Dai Saving Rate (for Chai collateral).
    /// @param collateral Valid collateral type
    /// @param maturity Maturity of an added series
    /// @param yDaiAmount Amount of yDai to convert.
    /// @return Dai equivalent of an yDai amount.
=======
    /// @dev Safe casting from uint256 to int256
    function toInt256(uint256 x) internal pure returns(int256) {
        require(
            x <= 57896044618658097711785492504343953926634992332820282019728792003956564819967,
            "Controller: Cast overflow"
        );
        return int256(x);
    }

    /// @dev Disables post, withdraw, borrow and repay. To be called only when Treasury shuts down.
    function shutdown() public override {
        require(
            _treasury.live() == false,
            "Controller: Treasury is live"
        );
        live = false;
    }

    /// @dev Returns the dai equivalent of an yDai amount, for a given series identified by maturity
>>>>>>> 099f516f
    function inDai(bytes32 collateral, uint256 maturity, uint256 yDaiAmount) public returns (uint256) {
        if (series[maturity].isMature()){
            if (collateral == WETH){
                return muld(yDaiAmount, series[maturity].rateGrowth());
            } else if (collateral == CHAI) {
                return muld(yDaiAmount, series[maturity].chiGrowth());
            } else {
                revert("Controller: Unsupported collateral");
            }
        } else {
            return yDaiAmount;
        }
    }

    /// @dev yDai equivalent of a Dai amount.
    /// After maturity, the yDai value of a Dai decreases according to either the stability fee (for WETH collateral) or the Dai Saving Rate (for Chai collateral).
    /// @param collateral Valid collateral type
    /// @param maturity Maturity of an added series
    /// @param daiAmount Amount of Dai to convert.
    /// @return yDai equivalent of a Dai amount.
    function inYDai(bytes32 collateral, uint256 maturity, uint256 daiAmount) public returns (uint256) {
        if (series[maturity].isMature()){
            if (collateral == WETH){
                return divd(daiAmount, series[maturity].rateGrowth());
            } else if (collateral == CHAI) {
                return divd(daiAmount, series[maturity].chiGrowth());
            } else {
                revert("Controller: Unsupported collateral");
            }
        } else {
            return daiAmount;
        }
    }

    /// @dev Debt in dai of an user
    /// After maturity, the Dai debt of a position grows according to either the stability fee (for WETH collateral) or the Dai Saving Rate (for Chai collateral).
    /// @param collateral Valid collateral type
    /// @param maturity Maturity of an added series
    /// @param user Address of the user vault
    /// @return Debt in dai of an user
    //
    //                        rate_now
    // debt_now = debt_mat * ----------
    //                        rate_mat
    //
    function debtDai(bytes32 collateral, uint256 maturity, address user) public returns (uint256) {
        return inDai(collateral, maturity, debtYDai[collateral][maturity][user]);
    }

    /// @dev Total debt of an user across all series, in Dai
    /// The debt is summed across all series, taking into account interest on the debt after a series matures.
    /// This function loops through all maturities, limiting the contract to hundreds of maturities.
    /// @param collateral Valid collateral type
    /// @param user Address of the user vault
    /// @return Total debt of an user across all series, in Dai
    function totalDebtDai(bytes32 collateral, address user) public override returns (uint256) {
        uint256 totalDebt;
        for (uint256 i = 0; i < seriesIterator.length; i += 1) {
            if (debtYDai[collateral][seriesIterator[i]][user] > 0) {
                totalDebt = totalDebt + debtDai(collateral, seriesIterator[i], user);
            }
        } // We don't expect hundreds of maturities per controller
        return totalDebt;
    }

    /// @dev Borrowing power (in dai) of a user for a specific series and collateral.
    /// @param collateral Valid collateral type
    /// @param user Address of the user vault
    /// @return Borrowing power of an user in dai.
    //
    // powerOf[user](wad) = posted[user](wad) * price()(ray)
    //
    function powerOf(bytes32 collateral, address user) public returns (uint256) {
        // dai = price * collateral
        if (collateral == WETH){
            (,, uint256 spot,,) = _vat.ilks(WETH);  // Stability fee and collateralization ratio for Weth
            return muld(posted[collateral][user], spot);
        } else if (collateral == CHAI) {
            uint256 chi = (now > _pot.rho()) ? _pot.drip() : _pot.chi();
            return muld(posted[collateral][user], chi);
        }
        return 0;
    }

    /// @dev Takes collateral assets from `from` address, and credits them to `to` collateral account.
    /// `from` can delegate to other addresses to take assets from him. Also needs to use `ERC20.approve`.
    /// Calling ERC20.approve for Treasury contract is a prerequisite to this function
    /// @param collateral Valid collateral type.
    /// @param from Wallet to take collateral from.
    /// @param to Yield vault to put the collateral in.
    /// @param amount Amount of collateral to move.
    // from --- Token ---> us(to)
    function post(bytes32 collateral, address from, address to, uint256 amount)
        public override 
        validCollateral(collateral)
        onlyHolderOrDelegate(from, "Controller: Only Holder Or Delegate")
        onlyLive
    {
        posted[collateral][to] = posted[collateral][to].add(amount);

        if (collateral == WETH){
            require(
                aboveDustOrZero(collateral, to),
                "Controller: Below dust"
            );
            _treasury.pushWeth(from, amount);
        } else if (collateral == CHAI) {
            totalChaiPosted = totalChaiPosted.add(amount);
            _treasury.pushChai(from, amount);
        }
        
        emit Posted(collateral, to, toInt256(amount));
    }

    /// @dev Returns collateral to `to` wallet, taking it from `from` Yield vault account.
    /// `from` can delegate to other addresses to take assets from him.
    /// @param collateral Valid collateral type.
    /// @param from Yield vault to take collateral from.
    /// @param to Wallet to put the collateral in.
    /// @param amount Amount of collateral to move.
    // us(from) --- Token ---> to
    function withdraw(bytes32 collateral, address from, address to, uint256 amount)
        public override
        validCollateral(collateral)
        onlyHolderOrDelegate(from, "Controller: Only Holder Or Delegate")
        onlyLive
    {
        posted[collateral][from] = posted[collateral][from].sub(amount); // Will revert if not enough posted

        require(
            isCollateralized(collateral, from),
            "Controller: Too much debt"
        );

        if (collateral == WETH){
            require(
                aboveDustOrZero(collateral, to),
                "Controller: Below dust"
            );
            _treasury.pullWeth(to, amount);
        } else if (collateral == CHAI) {
            totalChaiPosted = totalChaiPosted.sub(amount);
            _treasury.pullChai(to, amount);
        }

        emit Posted(collateral, from, -toInt256(amount));
    }

    /// @dev Mint yDai for a given series for wallet `to` by increasing the user debt in Yield vault `from`
    /// `from` can delegate to other addresses to borrow using his vault.
    /// The collateral needed changes according to series maturity and MakerDAO rate and chi, depending on collateral type.
    /// @param collateral Valid collateral type.
    /// @param maturity Maturity of an added series
    /// @param from Yield vault that gets an increased debt.
    /// @param to Wallet to put the yDai in.
    /// @param yDaiAmount Amount of yDai to borrow.
    //
    // posted[user](wad) >= (debtYDai[user](wad)) * amount (wad)) * collateralization (ray)
    //
    // us(from) --- yDai ---> to
    // debt++
    function borrow(bytes32 collateral, uint256 maturity, address from, address to, uint256 yDaiAmount)
        public override
        validCollateral(collateral)
        validSeries(maturity)
        onlyHolderOrDelegate(from, "Controller: Only Holder Or Delegate")
        onlyLive
    {
        require(
            series[maturity].isMature() != true,
            "Controller: No mature borrow"
        );

        debtYDai[collateral][maturity][from] = debtYDai[collateral][maturity][from].add(yDaiAmount);
        totalDebtYDai[collateral][maturity] = totalDebtYDai[collateral][maturity].add(yDaiAmount);

        require(
            isCollateralized(collateral, from),
            "Controller: Too much debt"
        );

        series[maturity].mint(to, yDaiAmount);
        emit Borrowed(collateral, maturity, from, toInt256(yDaiAmount));
    }

    /// @dev Burns yDai from `from` wallet to repay debt in a Yield Vault.
    /// User debt is decreased for the given collateral and yDai series, in Yield vault `to`.
    /// `from` can delegate to other addresses to take yDai from him for the repayment.
    /// Calling yDai.approve for Controller contract is a prerequisite to this function
    /// @param collateral Valid collateral type.
    /// @param maturity Maturity of an added series
    /// @param from Wallet providing the yDai for repayment.
    /// @param to Yield vault to repay debt for.
    /// @param yDaiAmount Amount of yDai to use for debt repayment.
    //
    //                                                  debt_nominal
    // debt_discounted = debt_nominal - repay_amount * ---------------
    //                                                  debt_now
    //
    // user(from) --- yDai ---> us(to)
    // debt--
    function repayYDai(bytes32 collateral, uint256 maturity, address from, address to, uint256 yDaiAmount)
        public override
        validCollateral(collateral)
        validSeries(maturity)
        onlyHolderOrDelegate(from, "Controller: Only Holder Or Delegate")
        onlyLive
    {
        uint256 toRepay = Math.min(yDaiAmount, debtYDai[collateral][maturity][to]);
        series[maturity].burn(from, toRepay);
        _repay(collateral, maturity, to, toRepay);
    }

    /// @dev Burns Dai from `from` wallet to repay debt in a Yield Vault.
    /// User debt is decreased for the given collateral and yDai series, in Yield vault `to`.
    /// The amount of debt repaid changes according to series maturity and MakerDAO rate and chi, depending on collateral type.
    /// `from` can delegate to other addresses to take Dai from him for the repayment.
    /// Calling ERC20.approve for Treasury contract is a prerequisite to this function
    /// @param collateral Valid collateral type.
    /// @param maturity Maturity of an added series
    /// @param from Wallet providing the Dai for repayment.
    /// @param to Yield vault to repay debt for.
    /// @param daiAmount Amount of Dai to use for debt repayment.
    //
    //                                                  debt_nominal
    // debt_discounted = debt_nominal - repay_amount * ---------------
    //                                                  debt_now
    //
    // user --- dai ---> us
    // debt--
    function repayDai(bytes32 collateral, uint256 maturity, address from, address to, uint256 daiAmount)
        public override
        validCollateral(collateral)
        validSeries(maturity)
        onlyHolderOrDelegate(from, "Controller: Only Holder Or Delegate")
        onlyLive
    {
        uint256 toRepay = Math.min(daiAmount, debtDai(collateral, maturity, to));
        _treasury.pushDai(from, toRepay);                                      // Have Treasury process the dai
        _repay(collateral, maturity, to, inYDai(collateral, maturity, toRepay));
    }

    /// @dev Removes an amount of debt from an user's vault.
    /// Internal function.
    /// @param collateral Valid collateral type.
    /// @param maturity Maturity of an added series
    /// @param user Yield vault to repay debt for.
    /// @param yDaiAmount Amount of yDai to use for debt repayment.

    //
    //                                                principal
    // principal_repayment = gross_repayment * ----------------------
    //                                          principal + interest
    //    
    function _repay(bytes32 collateral, uint256 maturity, address user, uint256 yDaiAmount) internal {
        debtYDai[collateral][maturity][user] = debtYDai[collateral][maturity][user].sub(yDaiAmount);
        totalDebtYDai[collateral][maturity] = totalDebtYDai[collateral][maturity].sub(yDaiAmount);

        emit Borrowed(collateral, maturity, user, -toInt256(yDaiAmount));
    }

    /// @dev Removes all collateral and debt for an user, for a given collateral type.
    /// This function can only be called by other Yield contracts, not users directly.
    /// @param collateral Valid collateral type.
    /// @param user Address of the user vault
    /// @return The amounts of collateral and debt removed from Controller.
    function erase(bytes32 collateral, address user)
        public override
        validCollateral(collateral)
        onlyOrchestrated("Controller: Not Authorized")
        returns (uint256, uint256)
    {
        uint256 userCollateral = posted[collateral][user];
        delete posted[collateral][user];
        if (collateral == CHAI) totalChaiPosted = totalChaiPosted.sub(userCollateral);

        uint256 userDebt;
        for (uint256 i = 0; i < seriesIterator.length; i += 1) {
            uint256 maturity = seriesIterator[i];
            userDebt = userDebt.add(debtDai(collateral, maturity, user)); // SafeMath shouldn't be needed
            totalDebtYDai[collateral][maturity] =
                totalDebtYDai[collateral][maturity].sub(debtYDai[collateral][maturity][user]); // SafeMath shouldn't be needed
            delete debtYDai[collateral][maturity][user];
        } // We don't expect hundreds of maturities per controller

        return (userCollateral, userDebt);
    }
}<|MERGE_RESOLUTION|>--- conflicted
+++ resolved
@@ -87,6 +87,15 @@
         _;
     }
 
+    /// @dev Safe casting from uint256 to int256
+    function toInt256(uint256 x) internal pure returns(int256) {
+        require(
+            x <= 57896044618658097711785492504343953926634992332820282019728792003956564819967,
+            "Controller: Cast overflow"
+        );
+        return int256(x);
+    }
+
     /// @dev Disables post, withdraw, borrow and repay. To be called only when Treasury shuts down.
     function shutdown() public override {
         require(
@@ -136,34 +145,12 @@
         skimStart = Math.max(skimStart, maturity.add(THREE_MONTHS));
     }
 
-<<<<<<< HEAD
     /// @dev Dai equivalent of a yDai amount.
     /// After maturity, the Dai value of a yDai grows according to either the stability fee (for WETH collateral) or the Dai Saving Rate (for Chai collateral).
     /// @param collateral Valid collateral type
     /// @param maturity Maturity of an added series
     /// @param yDaiAmount Amount of yDai to convert.
     /// @return Dai equivalent of an yDai amount.
-=======
-    /// @dev Safe casting from uint256 to int256
-    function toInt256(uint256 x) internal pure returns(int256) {
-        require(
-            x <= 57896044618658097711785492504343953926634992332820282019728792003956564819967,
-            "Controller: Cast overflow"
-        );
-        return int256(x);
-    }
-
-    /// @dev Disables post, withdraw, borrow and repay. To be called only when Treasury shuts down.
-    function shutdown() public override {
-        require(
-            _treasury.live() == false,
-            "Controller: Treasury is live"
-        );
-        live = false;
-    }
-
-    /// @dev Returns the dai equivalent of an yDai amount, for a given series identified by maturity
->>>>>>> 099f516f
     function inDai(bytes32 collateral, uint256 maturity, uint256 yDaiAmount) public returns (uint256) {
         if (series[maturity].isMature()){
             if (collateral == WETH){
