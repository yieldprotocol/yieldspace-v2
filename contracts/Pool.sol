// SPDX-License-Identifier: GPL-3.0-or-later
pragma solidity ^0.7.5;

import "@openzeppelin/contracts/math/SafeMath.sol";
import "@openzeppelin/contracts/token/ERC20/ERC20.sol";
import "@openzeppelin/contracts/token/ERC20/IERC20.sol";
import "./YieldMath.sol";
import "./helpers/Delegable.sol";
import "./helpers/SafeCast.sol";
import "./helpers/ERC20Permit.sol";
import "./helpers/SafeERC20Namer.sol";
import "./interfaces/IFYDai.sol";
import "./interfaces/IPool.sol";
import "./interfaces/IPoolFactory.sol";


/// @dev The Pool contract exchanges baseToken for fyToken at a price defined by a specific formula.
contract Pool is IPool, Delegable(), ERC20Permit {
    using SafeMath for uint256;

    event Trade(uint256 maturity, address indexed from, address indexed to, int256 daiTokens, int256 fyDaiTokens);
    event Liquidity(uint256 maturity, address indexed from, address indexed to, int256 daiTokens, int256 fyDaiTokens, int256 poolTokens);
    event Sync(uint112 baseTokenReserve, uint112 storedFYTokenReserve, uint256 cumulativeReserveRatio);

    int128 constant public k = int128(uint256((1 << 64)) / 126144000); // 1 / Seconds in 4 years, in 64.64
    int128 constant public g1 = int128(uint256((950 << 64)) / 1000); // To be used when selling baseToken to the pool. All constants are `ufixed`, to divide them they must be converted to uint256
    int128 constant public g2 = int128(uint256((1000 << 64)) / 950); // To be used when selling fyToken to the pool. All constants are `ufixed`, to divide them they must be converted to uint256
    uint128 immutable public maturity;

    IERC20 public immutable override baseToken;
    IFYDai public immutable override fyToken;

    uint112 private storedBaseTokenReserve;           // uses single storage slot, accessible via getReserves
    uint112 private storedFYTokenReserve;           // uses single storage slot, accessible via getReserves
    uint32  private blockTimestampLast; // uses single storage slot, accessible via getReserves

    uint256 public cumulativeReserveRatio;

    constructor()
        ERC20Permit(
            string(abi.encodePacked("Yield ", SafeERC20Namer.tokenName(IPoolFactory(msg.sender).nextFYToken()), " LP Token")),
            string(abi.encodePacked(SafeERC20Namer.tokenSymbol(IPoolFactory(msg.sender).nextFYToken()), "LP"))
        )
    {
        IFYDai _fyToken = IFYDai(IPoolFactory(msg.sender).nextFYToken());
        fyToken = _fyToken;
        baseToken = IERC20(IPoolFactory(msg.sender).nextToken());

        maturity = toUint128(_fyToken.maturity());
    }

    /// @dev Trading can only be done before maturity
    modifier beforeMaturity() {
        require(
            block.timestamp < maturity,
            "Pool: Too late"
        );
        _;
    }

    /// @dev Overflow-protected addition, from OpenZeppelin
    function add(uint128 a, uint128 b)
        internal pure returns (uint128)
    {
        uint128 c = a + b;
        require(c >= a, "Pool: Base reserves too high");

        return c;
    }

    /// @dev Overflow-protected substraction, from OpenZeppelin
    function sub(uint128 a, uint128 b) internal pure returns (uint128) {
        require(b <= a, "Pool: fy reserves too low");
        uint128 c = a - b;

        return c;
    }

    /// @dev Safe casting from uint256 to uint128
    function toUint128(uint256 x) internal pure returns(uint128) {
        require(
            x <= type(uint128).max,
            "Pool: Cast overflow"
        );
        return uint128(x);
    }

    /// @dev Safe casting from uint256 to int256
    function toInt256(uint256 x) internal pure returns(int256) {
        require(
            x <= uint256(type(int256).max),
            "Pool: Cast overflow"
        );
        return int256(x);
    }

    /// @dev Mint initial liquidity tokens.
    /// The liquidity provider needs to have called `baseToken.approve`
    /// @param baseTokenIn The initial baseToken liquidity to provide.
    function init(uint256 baseTokenIn)
        internal
        beforeMaturity
        returns (uint256)
    {
        require(
            totalSupply() == 0,
            "Pool: Already initialized"
        );
        // no fyToken transferred, because initial fyToken deposit is entirely virtual
        baseToken.transferFrom(msg.sender, address(this), baseTokenIn);
        _mint(msg.sender, baseTokenIn);

        _update(getBaseTokenReserves(), getFYTokenReserves(), 0, 0);

        emit Liquidity(maturity, msg.sender, msg.sender, -toInt256(baseTokenIn), 0, toInt256(baseTokenIn));

        return baseTokenIn;
    }

    /// @dev Update reserves and, on the first call per block, ratio accumulators
    function _update(uint128 baseBalance, uint128 fyBalance, uint112 _storedBaseTokenReserve, uint112 _storedFYTokenReserve) private {
        require(baseBalance <= type(uint112).max && fyBalance <= type(uint112).max, 'OVERFLOW');
        uint32 blockTimestamp = uint32(block.timestamp);
        uint32 timeElapsed = blockTimestamp - blockTimestampLast; // overflow is desired
        if (timeElapsed > 0 && _storedBaseTokenReserve != 0 && _storedFYTokenReserve != 0) {
            uint256 scaledBaseReserve = uint256(_storedBaseTokenReserve) * 1e27;
            cumulativeReserveRatio += scaledBaseReserve / _storedFYTokenReserve * timeElapsed;
        }
        storedBaseTokenReserve = uint112(baseBalance);
        storedFYTokenReserve = uint112(fyBalance);
        blockTimestampLast = blockTimestamp;
        emit Sync(storedBaseTokenReserve, storedFYTokenReserve, cumulativeReserveRatio);
    }

    /// @dev Mint liquidity tokens in exchange for adding baseToken and fyToken
    /// The liquidity provider needs to have called `baseToken.approve` and `fyToken.approve`.
    /// @param from Wallet providing the baseToken and fyToken. Must have approved the operator with `pool.addDelegate(operator)`.
    /// @param to Wallet receiving the minted liquidity tokens.
    /// @param tokenOffered Amount of `baseToken` being invested, an appropriate amount of `fyToken` to be invested alongside will be calculated and taken by this function from the caller.
    /// @return The amount of liquidity tokens minted.
    function mint(address from, address to, uint256 tokenOffered)
        external override
        onlyHolderOrDelegate(from)
        returns (uint256)
    {
        (uint112 _storedBaseTokenReserve, uint112 _storedFYTokenReserve) =
            (storedBaseTokenReserve, storedFYTokenReserve);

        uint256 supply = totalSupply();
        if (supply == 0) return init(tokenOffered);

        uint256 baseTokenReserves = baseToken.balanceOf(address(this));
        // use the actual reserves rather than the virtual reserves
        uint256 fyTokenReserves = fyToken.balanceOf(address(this));
        uint256 tokensMinted = supply.mul(tokenOffered).div(baseTokenReserves);
        uint256 fyTokenRequired = fyTokenReserves.mul(tokensMinted).div(supply);

        {
            uint256 newBaseTokenReserves = baseTokenReserves.add(tokenOffered);
            uint256 newFYTokenReserves = supply.add(fyTokenReserves.add(fyTokenRequired));

            require(newBaseTokenReserves <= type(uint128).max); // fyTokenReserves can't go over type(uint128).max
            require(newFYTokenReserves <= type(uint128).max); // fyTokenReserves can't go over type(uint128).max

            _update(
                toUint128(newBaseTokenReserves),
                toUint128(newFYTokenReserves.add(tokensMinted)), // Account for the "virtual" fyDai from the new minted LP tokens
                _storedBaseTokenReserve,
                _storedFYTokenReserve
            );
        }

        require(baseToken.transferFrom(from, address(this), tokenOffered));
        require(fyToken.transferFrom(from, address(this), fyTokenRequired));
        _mint(to, tokensMinted);


        emit Liquidity(maturity, from, to, -toInt256(tokenOffered), -toInt256(fyTokenRequired), toInt256(tokensMinted));

        return tokensMinted;
    }

    /// @dev Mint liquidity tokens in exchange for adding only baseToken
    /// The liquidity provider needs to have called `baseToken.approve`.
    /// @param from Wallet providing the baseToken and fyToken. Must have approved the operator with `pool.addDelegate(operator)`.
    /// @param to Wallet receiving the minted liquidity tokens.
    /// @param fyTokenToBuy Amount of `fyToken` being bought in the Pool, from this we calculate how much baseToken it will be taken in.
    /// @return The amount of liquidity tokens minted.
    function mintWithToken(address from, address to, uint256 fyTokenToBuy) // TODO: Rename to mintWithBaseToken
        external
        onlyHolderOrDelegate(from)
        returns (uint256, uint256)
    {
        (uint112 _storedBaseTokenReserve, uint112 _storedFYTokenReserve) =
            (storedBaseTokenReserve, storedFYTokenReserve);

        uint256 supply = totalSupply();
        require(supply > 0, "Pool: Use mint first");

        uint256 baseTokenReserves = baseToken.balanceOf(address(this));
        uint256 fyTokenReserves = fyToken.balanceOf(address(this));

        uint256 baseTokenIn = _buyFYTokenPreview(
            toUint128(fyTokenToBuy),
            _storedBaseTokenReserve,
            _storedFYTokenReserve
        ); // This is a virtual buy

        require(fyTokenReserves >= fyTokenToBuy, "Pool: Not enough fyDai");
        uint256 tokensMinted = supply.mul(fyTokenToBuy).div(fyTokenReserves.sub(fyTokenToBuy));
        baseTokenIn = baseTokenReserves.add(baseTokenIn).mul(tokensMinted).div(supply);

        uint256 newBaseTokenReserves = baseTokenReserves.add(baseTokenIn);
        require(newBaseTokenReserves <= type(uint128).max/*, "Pool: Too much baseToken"*/);

        require(baseToken.transferFrom(from, address(this), baseTokenIn)/*, "Pool: baseToken transfer failed"*/);
        _mint(to, tokensMinted);

        _update(
            toUint128(newBaseTokenReserves),
            toUint128(fyTokenReserves.add(supply).add(tokensMinted)), // Add LP tokens to get virtual fyToken reserves
            _storedBaseTokenReserve,
            _storedFYTokenReserve
        );

        emit Liquidity(maturity, from, to, -toInt256(baseTokenIn), 0, toInt256(tokensMinted));

        return (baseTokenIn, tokensMinted);
    }

    /// @dev Burn liquidity tokens in exchange for baseToken and fyToken.
    /// The liquidity provider needs to have called `pool.approve`.
    /// @param from Wallet providing the liquidity tokens. Must have approved the operator with `pool.addDelegate(operator)`.
    /// @param to Wallet receiving the baseToken and fyToken.
    /// @param tokensBurned Amount of liquidity tokens being burned.
    /// @return The amount of reserve tokens returned (daiTokens, fyDaiTokens).
    function burn(address from, address to, uint256 tokensBurned)
        external override
        onlyHolderOrDelegate(from)
        returns (uint256, uint256)
    {
        uint256 supply = totalSupply();
        uint256 baseTokenReserves = baseToken.balanceOf(address(this));
        // use the actual reserves rather than the virtual reserves
        uint256 tokenOut;
        uint256 fyTokenOut;
        { // avoiding stack too deep
            uint256 fyTokenReserves = fyToken.balanceOf(address(this));
            tokenOut = tokensBurned.mul(baseTokenReserves).div(supply);
            fyTokenOut = tokensBurned.mul(fyTokenReserves).div(supply);

            uint256 newFYTokenReserves = fyTokenReserves.sub(fyTokenOut).add(supply).sub(tokensBurned);

            (uint112 _storedBaseTokenReserve, uint112 _storedFYTokenReserve) =
                (storedBaseTokenReserve, storedFYTokenReserve);

            _update(
                toUint128(baseTokenReserves.sub(tokenOut)),
                toUint128(newFYTokenReserves),
                _storedBaseTokenReserve,
                _storedFYTokenReserve
            );
        }

        _burn(from, tokensBurned); // TODO: Fix to check allowance
        baseToken.transfer(to, tokenOut);
        fyToken.transfer(to, fyTokenOut);

        emit Liquidity(maturity, from, to, toInt256(tokenOut), toInt256(fyTokenOut), -toInt256(tokensBurned));

        return (tokenOut, fyTokenOut);
    }

    /// @dev Burn liquidity tokens in exchange for baseToken.
    /// The liquidity provider needs to have called `pool.approve`.
    /// @param from Wallet providing the liquidity tokens. Must have approved the operator with `pool.addDelegate(operator)`.
    /// @param to Wallet receiving the baseToken and fyToken.
    /// @param tokensBurned Amount of liquidity tokens being burned.
    /// @return The amount of base tokens returned.
    function burnForBaseToken(address from, address to, uint256 tokensBurned)
        external
        onlyHolderOrDelegate(from)
        returns (uint256)
    {
        (uint112 _storedBaseTokenReserve, uint112 _storedFYTokenReserve) =
            (storedBaseTokenReserve, storedFYTokenReserve);

        uint256 supply = totalSupply();
        // use the actual reserves rather than the virtual reserves
        uint256 tokenOut;
        uint256 fyTokenObtained;
        { // avoiding stack too deep
            uint256 fyTokenReserves = fyToken.balanceOf(address(this));
            tokenOut = tokensBurned.mul(_storedBaseTokenReserve).div(supply);
            fyTokenObtained = tokensBurned.mul(fyTokenReserves).div(supply);

            tokenOut = tokenOut.add(
                YieldMath.daiOutForFYDaiIn(                            // This is a virtual sell
                    toUint128(uint256(_storedBaseTokenReserve).sub(tokenOut)),                // Real reserves, minus virtual burn
                    sub(_storedFYTokenReserve, toUint128(fyTokenObtained)), // Virtual reserves, minus virtual burn
                    toUint128(fyTokenObtained),                          // Sell the virtual fyToken obtained
                    toUint128(maturity - block.timestamp),             // This can't be called after maturity
                    k,
                    g2
                )
            );

            _update(
                toUint128(baseToken.balanceOf(address(this)).sub(tokenOut)),
                toUint128(fyTokenReserves.add(supply).sub(tokensBurned)),
                _storedBaseTokenReserve,
                _storedFYTokenReserve
            );
        }

        _burn(from, tokensBurned); // TODO: Fix to check allowance
        baseToken.transfer(to, tokenOut);

        emit Liquidity(maturity, from, to, toInt256(tokenOut), 0, -toInt256(tokensBurned));

        return tokenOut;
    }

    /// @dev Sell baseToken for fyToken
    /// The trader needs to have called `baseToken.approve`
    /// @param from Wallet providing the baseToken being sold. Must have approved the operator with `pool.addDelegate(operator)`.
    /// @param to Wallet receiving the fyToken being bought
    /// @param baseTokenIn Amount of baseToken being sold that will be taken from the user's wallet
    /// @return Amount of fyToken that will be deposited on `to` wallet
    function sellBaseToken(address from, address to, uint128 baseTokenIn)
        external override
        onlyHolderOrDelegate(from)
        returns(uint128)
    {
        (uint112 _storedBaseTokenReserve, uint112 _storedFYTokenReserve) =
            (storedBaseTokenReserve, storedFYTokenReserve);

        uint128 fyTokenOut = _sellBaseTokenPreview(
            baseTokenIn,
            _storedBaseTokenReserve,
            _storedFYTokenReserve
        );

        baseToken.transferFrom(from, address(this), baseTokenIn);
        fyToken.transfer(to, fyTokenOut);

        _update(
            getBaseTokenReserves(),
            getFYTokenReserves(),
            _storedBaseTokenReserve,
            _storedFYTokenReserve
        );

        emit Trade(maturity, from, to, -toInt256(baseTokenIn), toInt256(fyTokenOut));

        return fyTokenOut;
    }

    /// @dev Returns how much fyToken would be obtained by selling `baseTokenIn` baseToken
    /// @param baseTokenIn Amount of baseToken hypothetically sold.
    /// @return Amount of fyToken hypothetically bought.
    function sellBaseTokenPreview(uint128 baseTokenIn)
        external view override
        returns(uint128)
    {
        (uint112 _storedBaseTokenReserve, uint112 _storedFYTokenReserve) =
            (storedBaseTokenReserve, storedFYTokenReserve);

        return _sellBaseTokenPreview(baseTokenIn, _storedBaseTokenReserve, _storedFYTokenReserve);
    }

    /// @dev Returns how much fyToken would be obtained by selling `baseTokenIn` baseToken
    function _sellBaseTokenPreview(
        uint128 baseTokenIn,
        uint112 baseTokenReserves,
        uint112 fyTokenReserves
    )
        private view
        beforeMaturity
        returns(uint128)
    {
        uint128 fyTokenOut = YieldMath.fyDaiOutForDaiIn(
            baseTokenReserves,
            fyTokenReserves,
            baseTokenIn,
            toUint128(maturity - block.timestamp), // This can't be called after maturity
            k,
            g1
        );

        require(
            sub(fyTokenReserves, fyTokenOut) >= add(baseTokenReserves, baseTokenIn),
            "Pool: fy reserves too low"
        );

        return fyTokenOut;
    }

    /// @dev Buy baseToken for fyToken
    /// The trader needs to have called `fyToken.approve`
    /// @param from Wallet providing the fyToken being sold. Must have approved the operator with `pool.addDelegate(operator)`.
    /// @param to Wallet receiving the baseToken being bought
    /// @param tokenOut Amount of baseToken being bought that will be deposited in `to` wallet
    /// @return Amount of fyToken that will be taken from `from` wallet
    function buyBaseToken(address from, address to, uint128 tokenOut)
        external override
        onlyHolderOrDelegate(from)
        returns(uint128)
    {
        (uint112 _storedBaseTokenReserve, uint112 _storedFYTokenReserve) =
            (storedBaseTokenReserve, storedFYTokenReserve);

        uint128 fyTokenIn = _buyBaseTokenPreview(tokenOut, _storedBaseTokenReserve, _storedFYTokenReserve);

        fyToken.transferFrom(from, address(this), fyTokenIn);
        baseToken.transfer(to, tokenOut);

        _update(
            getBaseTokenReserves(),
            getFYTokenReserves(),
            _storedBaseTokenReserve,
            _storedFYTokenReserve
        );

        emit Trade(maturity, from, to, toInt256(tokenOut), -toInt256(fyTokenIn));

        return fyTokenIn;
    }

    /// @dev Returns how much fyToken would be required to buy `tokenOut` baseToken.
    /// @param tokenOut Amount of baseToken hypothetically desired.
    /// @return Amount of fyToken hypothetically required.
    function buyBaseTokenPreview(uint128 tokenOut)
        external view override
        returns(uint128)
    {
        (uint112 _storedBaseTokenReserve, uint112 _storedFYTokenReserve) =
            (storedBaseTokenReserve, storedFYTokenReserve);

        return _buyBaseTokenPreview(tokenOut, _storedBaseTokenReserve, _storedFYTokenReserve);
    }

    /// @dev Returns how much fyToken would be required to buy `tokenOut` baseToken.
    function _buyBaseTokenPreview(
        uint128 tokenOut,
        uint112 baseTokenReserves,
        uint112 fyTokenReserves
    )
        private view
        beforeMaturity
        returns(uint128)
    {
        return YieldMath.fyDaiInForDaiOut(
            baseTokenReserves,
            fyTokenReserves,
            tokenOut,
            toUint128(maturity - block.timestamp), // This can't be called after maturity
            k,
            g2
        );
    }

    /// @dev Sell fyToken for baseToken
    /// The trader needs to have called `fyToken.approve`
    /// @param from Wallet providing the fyToken being sold. Must have approved the operator with `pool.addDelegate(operator)`.
    /// @param to Wallet receiving the baseToken being bought
    /// @param fyTokenIn Amount of fyToken being sold that will be taken from the user's wallet
    /// @return Amount of baseToken that will be deposited on `to` wallet
    function sellFYToken(address from, address to, uint128 fyTokenIn)
        external override
        onlyHolderOrDelegate(from)
        returns(uint128)
    {
        (uint112 _storedBaseTokenReserve, uint112 _storedFYTokenReserve) =
            (storedBaseTokenReserve, storedFYTokenReserve);

        uint128 tokenOut = _sellFYTokenPreview(
            fyTokenIn,
            _storedBaseTokenReserve,
            _storedFYTokenReserve
        );

        fyToken.transferFrom(from, address(this), fyTokenIn);
        baseToken.transfer(to, tokenOut);

        _update(
            getBaseTokenReserves(),
            getFYTokenReserves(),
            _storedBaseTokenReserve,
            _storedFYTokenReserve
        );

        emit Trade(maturity, from, to, toInt256(tokenOut), -toInt256(fyTokenIn));

        return tokenOut;
    }

    /// @dev Returns how much baseToken would be obtained by selling `fyTokenIn` fyToken.
    /// @param fyTokenIn Amount of fyToken hypothetically sold.
    /// @return Amount of baseToken hypothetically bought.
    function sellFYTokenPreview(uint128 fyTokenIn)
        external view override
        returns(uint128)
    {
        (uint112 _storedBaseTokenReserve, uint112 _storedFYTokenReserve) =
            (storedBaseTokenReserve, storedFYTokenReserve);

        return _sellFYTokenPreview(fyTokenIn, _storedBaseTokenReserve, _storedFYTokenReserve);
    }

    /// @dev Returns how much baseToken would be obtained by selling `fyTokenIn` fyToken.
    function _sellFYTokenPreview(
        uint128 fyTokenIn,
        uint112 baseTokenReserves,
        uint112 fyTokenReserves
    )
        private view
        beforeMaturity
        returns(uint128)
    {
        return YieldMath.daiOutForFYDaiIn(
            baseTokenReserves,
            fyTokenReserves,
            fyTokenIn,
            toUint128(maturity - block.timestamp), // This can't be called after maturity
            k,
            g2
        );
    }

    /// @dev Buy fyToken for baseToken
    /// The trader needs to have called `baseToken.approve`
    /// @param from Wallet providing the baseToken being sold. Must have approved the operator with `pool.addDelegate(operator)`.
    /// @param to Wallet receiving the fyToken being bought
    /// @param fyTokenOut Amount of fyToken being bought that will be deposited in `to` wallet
    /// @return Amount of baseToken that will be taken from `from` wallet
    function buyFYToken(address from, address to, uint128 fyTokenOut)
        external override
        onlyHolderOrDelegate(from)
        returns(uint128)
    {
        (uint112 _storedBaseTokenReserve, uint112 _storedFYTokenReserve) =
            (storedBaseTokenReserve, storedFYTokenReserve);

        uint128 baseTokenIn = _buyFYTokenPreview(
            fyTokenOut,
            _storedBaseTokenReserve,
            _storedFYTokenReserve
        );

        baseToken.transferFrom(from, address(this), baseTokenIn);
        fyToken.transfer(to, fyTokenOut);

        _update(
            getBaseTokenReserves(),
            getFYTokenReserves(),
            _storedBaseTokenReserve,
            _storedFYTokenReserve
        );

        emit Trade(maturity, from, to, -toInt256(baseTokenIn), toInt256(fyTokenOut));

        return baseTokenIn;
    }


    /// @dev Returns how much baseToken would be required to buy `fyTokenOut` fyToken.
    /// @param fyTokenOut Amount of fyToken hypothetically desired.
    /// @return Amount of baseToken hypothetically required.
    function buyFYTokenPreview(uint128 fyTokenOut)
        external view override
        returns(uint128)
    {
        (uint112 _storedBaseTokenReserve, uint112 _storedFYTokenReserve) =
            (storedBaseTokenReserve, storedFYTokenReserve);

        return _buyFYTokenPreview(fyTokenOut, _storedBaseTokenReserve, _storedFYTokenReserve);
    }

    /// @dev Returns how much baseToken would be required to buy `fyTokenOut` fyToken.
    function _buyFYTokenPreview(
        uint128 fyTokenOut,
        uint128 baseTokenReserves,
        uint128 fyTokenReserves
    )
        private view
        beforeMaturity
        returns(uint128)
    {
        uint128 baseTokenIn = YieldMath.daiInForFYDaiOut(
            baseTokenReserves,
            fyTokenReserves,
            fyTokenOut,
            toUint128(maturity - block.timestamp), // This can't be called after maturity
            k,
            g1
        );

        require(
            sub(fyTokenReserves, fyTokenOut) >= add(baseTokenReserves, baseTokenIn),
            "Pool: fy reserves too low"
        );

        return baseTokenIn;
    }

<<<<<<< HEAD
    /// @dev Updates the stored reserves to match the actual reserve balances.
    function sync() external {
        _update(getBaseTokenReserves(), getFYTokenReserves(), storedBaseTokenReserve, storedFYTokenReserve);
    }

    /// @dev Returns the stored reserve balances & last updated timestamp.
    /// @return Stored base token reserves.
    /// @return Stored virtual FY token reserves.
    /// @return Timestamp that reserves were last stored.
    function getStoredReserves() public view returns (uint112, uint112, uint32) {
        return (storedBaseTokenReserve, storedFYTokenReserve, blockTimestampLast);
=======
    /// @dev Sell fyTokens in exchange for fyTokens from a different pool. Both pools must have the same base token.
    /// User must have approved the pool2 to operate for him in pool1 with `pool1.addDelegate(pool2.address)`.
    /// User must have approved the pool1 to take from him fyToken1 with `fyToken1.approve(pool1.address, fyTokenIn)`.
    /// @param from Wallet providing the LP tokens.
    /// @param to Wallet receiving the minted liquidity tokens.
    /// @param pool Origin pool for the fyToken being rolled.
    /// @param fyTokenIn Amount of `fyToken` that will be rolled.
    // @return The amount of `fyToken` obtained.
    function rollFYToken(address from, address to, IPool pool, uint128 fyTokenIn)
        external
        onlyHolderOrDelegate(from)
        returns (uint256)
    {
        // TODO: Either whitelist the pools, or check balances before and after
        uint128 baseTokenIn = pool.sellFYToken(from, address(this), fyTokenIn);
        uint128 baseTokenReserves = sub(getBaseTokenReserves(), baseTokenIn);
        uint128 fyTokenReserves = getFYTokenReserves();

        uint128 fyTokenOut = YieldMath.fyDaiOutForDaiIn(
            baseTokenReserves,
            fyTokenReserves,
            baseTokenIn,
            uint128(maturity - block.timestamp), // This can't be called after maturity
            k,
            g1
        );

        require(
            sub(fyTokenReserves, fyTokenOut) >= add(baseTokenReserves, baseTokenIn),
            "Pool: fyToken reserves too low"
        );

        fyToken.transfer(to, fyTokenOut);
        emit Trade(maturity, from, to, -toInt256(baseTokenIn), -toInt256(fyTokenOut));

        return fyTokenOut;
>>>>>>> c446a0b2
    }

    /// @dev Returns the "virtual" fyToken reserves
    function getFYTokenReserves()
        public view override
        returns(uint128)
    {
        return toUint128(fyToken.balanceOf(address(this)).add(totalSupply()));
    }

    /// @dev Returns the baseToken reserves
    function getBaseTokenReserves()
        public view override
        returns(uint128)
    {
        return toUint128(baseToken.balanceOf(address(this)));
    }
}<|MERGE_RESOLUTION|>--- conflicted
+++ resolved
@@ -604,7 +604,6 @@
         return baseTokenIn;
     }
 
-<<<<<<< HEAD
     /// @dev Updates the stored reserves to match the actual reserve balances.
     function sync() external {
         _update(getBaseTokenReserves(), getFYTokenReserves(), storedBaseTokenReserve, storedFYTokenReserve);
@@ -616,7 +615,8 @@
     /// @return Timestamp that reserves were last stored.
     function getStoredReserves() public view returns (uint112, uint112, uint32) {
         return (storedBaseTokenReserve, storedFYTokenReserve, blockTimestampLast);
-=======
+    }
+
     /// @dev Sell fyTokens in exchange for fyTokens from a different pool. Both pools must have the same base token.
     /// User must have approved the pool2 to operate for him in pool1 with `pool1.addDelegate(pool2.address)`.
     /// User must have approved the pool1 to take from him fyToken1 with `fyToken1.approve(pool1.address, fyTokenIn)`.
@@ -630,14 +630,16 @@
         onlyHolderOrDelegate(from)
         returns (uint256)
     {
+        (uint112 _storedBaseTokenReserve, uint112 _storedFYTokenReserve) =
+            (storedBaseTokenReserve, storedFYTokenReserve);
+
         // TODO: Either whitelist the pools, or check balances before and after
         uint128 baseTokenIn = pool.sellFYToken(from, address(this), fyTokenIn);
-        uint128 baseTokenReserves = sub(getBaseTokenReserves(), baseTokenIn);
-        uint128 fyTokenReserves = getFYTokenReserves();
+        uint128 baseTokenReserves = sub(_storedBaseTokenReserve, baseTokenIn);
 
         uint128 fyTokenOut = YieldMath.fyDaiOutForDaiIn(
             baseTokenReserves,
-            fyTokenReserves,
+            _storedFYTokenReserve,
             baseTokenIn,
             uint128(maturity - block.timestamp), // This can't be called after maturity
             k,
@@ -645,15 +647,22 @@
         );
 
         require(
-            sub(fyTokenReserves, fyTokenOut) >= add(baseTokenReserves, baseTokenIn),
+            sub(_storedFYTokenReserve, fyTokenOut) >= add(baseTokenReserves, baseTokenIn),
             "Pool: fyToken reserves too low"
         );
 
         fyToken.transfer(to, fyTokenOut);
+
+        _update(
+            getBaseTokenReserves(),
+            getFYTokenReserves(),
+            _storedBaseTokenReserve,
+            _storedFYTokenReserve
+        );
+
         emit Trade(maturity, from, to, -toInt256(baseTokenIn), -toInt256(fyTokenOut));
 
         return fyTokenOut;
->>>>>>> c446a0b2
     }
 
     /// @dev Returns the "virtual" fyToken reserves
