--- conflicted
+++ resolved
@@ -95,33 +95,7 @@
         _;
     }
 
-<<<<<<< HEAD
-    /// @dev Mint initial liquidity tokens.
-    /// The liquidity provider needs to have called `baseToken.approve`
-    /// @param to Wallet receiving the minted liquidity tokens.
-    /// @param baseTokenIn The initial baseToken liquidity to provide.
-    function init(address to, uint256 baseTokenIn)
-        internal
-        beforeMaturity
-        returns (uint256)
-    {
-        require(
-            totalSupply() == 0,
-            "Pool: Already initialized"
-        );
-        // no fyToken transferred, because initial fyToken deposit is entirely virtual
-        baseToken.transferFrom(msg.sender, address(this), baseTokenIn);
-        _mint(to, baseTokenIn);
-
-        _update(getBaseTokenReserves(), getFYTokenReserves(), 0, 0);
-
-        emit Liquidity(maturity, msg.sender, to, -(baseTokenIn.i256()), 0, baseTokenIn.i256());
-
-        return baseTokenIn;
-    }
-=======
     // ---- Administration ----
->>>>>>> 5b6dbd8c
 
     /// @dev Set the k, g1 or g2 parameters
     function setParameter(bytes32 parameter, int128 value) public onlyOwner {
@@ -223,8 +197,9 @@
 
     /// @dev Mint initial liquidity tokens.
     /// The liquidity provider needs to have called `baseToken.approve`
+    /// @param to Wallet receiving the minted liquidity tokens.
     /// @param baseTokenIn The initial baseToken liquidity to provide.
-    function init(uint256 baseTokenIn)
+    function init(address to, uint256 baseTokenIn)
         internal
         beforeMaturity
         returns (uint256)
@@ -234,15 +209,12 @@
             "Pool: Already initialized"
         );
         // no fyToken transferred, because initial fyToken deposit is entirely virtual
-        require(
-            baseToken.transferFrom(msg.sender, address(this), baseTokenIn),
-            "Pool: Base token transfer failed"
-        );
-        _mint(msg.sender, baseTokenIn);
+        baseToken.transferFrom(msg.sender, address(this), baseTokenIn);
+        _mint(to, baseTokenIn);
 
         _update(getBaseTokenReserves(), getFYTokenReserves(), 0, 0);
 
-        emit Liquidity(maturity, msg.sender, msg.sender, -(baseTokenIn.i256()), 0, baseTokenIn.i256());
+        emit Liquidity(maturity, msg.sender, to, -(baseTokenIn.i256()), 0, baseTokenIn.i256());
 
         return baseTokenIn;
     }
