--- conflicted
+++ resolved
@@ -160,16 +160,8 @@
         external override
         returns(uint128 retrieved)
     {
-<<<<<<< HEAD
-        surplus = getBaseTokenReserves() - storedBaseTokenReserve; // TODO: Consider adding a require for UX
-        baseToken.safeTransfer(to, surplus);
-=======
         retrieved = getBaseTokenReserves() - storedBaseTokenReserve; // Stored reserves can never be above actual reserves
-        require(
-            baseToken.transfer(to, retrieved),
-            "Pool: Base transfer failed"
-        );
->>>>>>> 832e8bb3
+        baseToken.safeTransfer(to, retrieved);
         // Now the current reserves match the stored reserves, so no need to update the TWAR
     }
 
@@ -178,16 +170,8 @@
         external override
         returns(uint128 retrieved)
     {
-<<<<<<< HEAD
-        surplus = getFYTokenReserves() - storedFYTokenReserve; // TODO: Consider adding a require for UX
-        IERC20(address(fyToken)).safeTransfer(to, surplus);
-=======
         retrieved = getFYTokenReserves() - storedFYTokenReserve; // Stored reserves can never be above actual reserves
-        require(
-            fyToken.transfer(to, retrieved),
-            "Pool: FYToken transfer failed"
-        );
->>>>>>> 832e8bb3
+        IERC20(address(fyToken)).safeTransfer(to, retrieved);
         // Now the current reserves match the stored reserves, so no need to update the TWAR
     }
 
@@ -593,14 +577,7 @@
         );
 
         // Transfer assets
-<<<<<<< HEAD
-        baseToken.safeTransfer(to, tokenOut);
-=======
-        require(
-            baseToken.transfer(to, baseTokenOut),
-            "Pool: Base token transfer failed"
-        );
->>>>>>> 832e8bb3
+        baseToken.safeTransfer(to, baseTokenOut);
 
         // Update TWAR
         _update(
