import { artifacts, contract, web3 } from 'hardhat'

const Pool = artifacts.require('Pool')
const PoolFactory = artifacts.require('PoolFactory')
const Dai = artifacts.require('DaiMock')
const FYDai = artifacts.require('FYDaiMock')
const SafeERC20Namer = artifacts.require('SafeERC20Namer')
const YieldMath = artifacts.require('YieldMath')

const { floor } = require('mathjs')
import * as helper from 'ganache-time-traveler'
import { toWad, toRay, ZERO, MAX } from './shared/utils'
import { mint, tradeAndMint, burn, burnAndTrade, sellDai, sellFYDai, buyDai, buyFYDai } from './shared/yieldspace'
// @ts-ignore
import { BN, expectEvent, expectRevert } from '@openzeppelin/test-helpers'
import { assert, expect } from 'chai'
import { Contract } from './shared/fixtures'

function toBigNumber(x: any) {
  if (typeof x == 'object') x = x.toString()
  if (typeof x == 'number') return new BN(x)
  else if (typeof x == 'string') {
    if (x.startsWith('0x') || x.startsWith('0X')) return new BN(x.substring(2), 16)
    else return new BN(x)
  }
}

function bignumberToBN(x: any) {
  return new BN(floor(x).toString())
}

function almostEqual(x: any, y: any, p: any) {
  // Check that abs(x - y) < p:
  const xb = toBigNumber(x)
  const yb = toBigNumber(y)
  const pb = toBigNumber(p)
  const diff = xb.gt(yb) ? xb.sub(yb) : yb.sub(xb)
  expect(diff).to.be.bignumber.lt(pb)
}

async function currentTimestamp() {
  const block = await web3.eth.getBlockNumber()
  return new BN((await web3.eth.getBlock(block)).timestamp.toString())
}

contract('Pool', async (accounts) => {
  let [owner, user1, user2, operator, from, to] = accounts

  // These values impact the pool results
  const daiTokens = toWad(100)
  const fyDaiTokens = toWad(10)
  const initialDai = toWad(100)
  const initialFYDai = toWad(10)

  let snapshot: any
  let snapshotId: string

  let pool: Contract
  let dai: Contract
  let fyDai1: Contract
  let maturity1: BN

  before(async () => {
    const yieldMathLibrary = await YieldMath.new()
    const safeERC20NamerLibrary = await SafeERC20Namer.new()
    await PoolFactory.link(yieldMathLibrary)
    await PoolFactory.link(safeERC20NamerLibrary)
  })

  beforeEach(async () => {
    snapshot = await helper.takeSnapshot()
    snapshotId = snapshot['result']

    // Setup dai
    dai = await Dai.new()

    // Setup fyDai
    maturity1 = (await currentTimestamp()).addn(31556952) // One year
    fyDai1 = await FYDai.new(dai.address, maturity1)

    // Setup Pool
    const factory = await PoolFactory.new();
    pool = await factory.createPool(dai.address, fyDai1.address, {
      from: owner,
    })
    const poolAddress = await factory.calculatePoolAddress(dai.address, fyDai1.address)
    pool = await Pool.at(poolAddress)
  })

  afterEach(async () => {
    await helper.revertToSnapshot(snapshotId)
  })

  it('should setup pool', async () => {
    const b = new BN('18446744073709551615')
    const k = b.div(new BN('126144000'))
    expect(await pool.k()).to.be.bignumber.equal(k)

    const g1 = new BN('950').mul(b).div(new BN('1000')).add(new BN(1)) // Sell Dai to the pool
    const g2 = new BN('1000').mul(b).div(new BN('950')).add(new BN(1)) // Sell fyDai to the pool
  })

  it('adds initial liquidity', async () => {
    await dai.mint(user1, initialDai)
    await dai.approve(pool.address, MAX, { from: user1 })
    const tx = await pool.init(initialDai, { from: user1 })

    expectEvent(tx, 'Liquidity', {
      from: user1,
      to: user1,
      daiTokens: initialDai.neg().toString(),
      fyDaiTokens: ZERO,
      poolTokens: initialDai.toString(),
    })

    assert.equal(
      await pool.balanceOf(user1),
      initialDai.toString(),
      'User1 should have ' + initialDai + ' liquidity tokens'
    )
  })

  describe('with initial liquidity', () => {
    beforeEach(async () => {
      await dai.mint(user1, initialDai)
      await dai.approve(pool.address, initialDai, { from: user1 })
      await pool.init(initialDai, { from: user1 })
    })

    it('sells fyDai', async () => {
      const daiReserves = await pool.getBaseTokenReserves()
      const fyDaiReserves = await pool.getFYTokenReserves()
      const fyDaiIn = toWad(1)
      const timeTillMaturity = maturity1.sub(await currentTimestamp())

      assert.equal(
        await dai.balanceOf(to),
        0,
        "'To' wallet should have no dai, instead has " + (await dai.balanceOf(to))
      )

      // Test preview since we are here
      const daiOutPreview = await pool.sellFYTokenPreview(fyDaiIn, { from: operator })

      const expectedDaiOut = sellFYDai(
        daiReserves.toString(),
        fyDaiReserves.toString(),
        fyDaiIn.toString(),
        timeTillMaturity.toString()
      )

      await pool.addDelegate(operator, { from: from })
      await fyDai1.mint(from, fyDaiIn, { from: owner })
      await fyDai1.approve(pool.address, fyDaiIn, { from: from })
      const tx = await pool.sellFYToken(from, to, fyDaiIn, { from: operator })

      expectEvent(tx, 'Trade', {
        from: from,
        to: to,
        daiTokens: (await dai.balanceOf(to)).toString(),
        fyDaiTokens: fyDaiIn.neg().toString(),
      })

      assert.equal(await fyDai1.balanceOf(from), 0, "'From' wallet should have no fyDai tokens")

      const daiOut = await dai.balanceOf(to)

      almostEqual(daiOut, floor(expectedDaiOut).toFixed(), fyDaiIn.divn(1000000))
      almostEqual(daiOutPreview, floor(expectedDaiOut).toFixed(), fyDaiIn.divn(1000000))
    })

    it('buys dai', async () => {
      const daiReserves = await pool.getBaseTokenReserves()
      const fyDaiReserves = await pool.getFYTokenReserves()
      const daiOut = toWad(1)
      const timeTillMaturity = maturity1.sub(await currentTimestamp())

      await fyDai1.mint(from, fyDaiTokens, { from: owner })

      assert.equal(
        await fyDai1.balanceOf(from),
        fyDaiTokens.toString(),
        "'From' wallet should have " + fyDaiTokens + ' fyDai, instead has ' + (await fyDai1.balanceOf(from))
      )

      // Test preview since we are here
      const fyDaiInPreview = await pool.buyBaseTokenPreview(daiOut, { from: operator })

      const expectedFYDaiIn = buyDai(
        daiReserves.toString(),
        fyDaiReserves.toString(),
        daiOut.toString(),
        timeTillMaturity.toString()
      )

      await pool.addDelegate(operator, { from: from })
      await fyDai1.approve(pool.address, fyDaiTokens, { from: from })
      const tx = await pool.buyBaseToken(from, to, daiOut, { from: operator })

      const fyDaiIn = fyDaiTokens.sub(await fyDai1.balanceOf(from))

      expectEvent(tx, 'Trade', {
        from: from,
        to: to,
        daiTokens: daiOut.toString(),
        fyDaiTokens: fyDaiIn.neg().toString(),
      })

      assert.equal(await dai.balanceOf(to), daiOut.toString(), 'Receiver account should have 1 dai token')

      almostEqual(fyDaiIn, floor(expectedFYDaiIn).toFixed(), daiOut.divn(1000000))
      almostEqual(fyDaiInPreview, floor(expectedFYDaiIn).toFixed(), daiOut.divn(1000000))
    })

    describe('with extra fyDai reserves', () => {
      beforeEach(async () => {
<<<<<<< HEAD
        await fyDai1.mint(operator, initialFYDai, { from: owner })
        await fyDai1.approve(pool.address, initialFYDai, { from: operator })
        await pool.sellFYDai(operator, operator, initialFYDai, { from: operator })
=======
        const additionalFYDaiReserves = toWad(34.4)
        await fyDai1.mint(operator, additionalFYDaiReserves, { from: owner })
        await fyDai1.approve(pool.address, additionalFYDaiReserves, { from: operator })
        await pool.sellFYToken(operator, operator, additionalFYDaiReserves, { from: operator })
>>>>>>> 2a768e1d
      })

      it('mints liquidity tokens', async () => {
        const oneToken = toWad(1)
        const daiReserves = await dai.balanceOf(pool.address)
        const fyDaiReserves = await fyDai1.balanceOf(pool.address)
        const supply = await pool.totalSupply()

        await dai.mint(user1, fyDaiTokens.muln(100), { from: owner })
        await fyDai1.mint(user1, fyDaiTokens, { from: owner })

        const daiBefore = await dai.balanceOf(user1)
        const fyDaiBefore = await fyDai1.balanceOf(user1)
        const poolTokensBefore = await pool.balanceOf(user2)

        await dai.approve(pool.address, MAX, { from: user1 })
        await fyDai1.approve(pool.address, MAX, { from: user1 })
        const tx = await pool.mint(user1, user2, fyDaiTokens, { from: user1 })

        const [expectedMinted, expectedDaiIn] = mint(
          daiReserves.toString(),
          fyDaiReserves.toString(),
          supply.toString(),
          fyDaiTokens.toString()
        )

        const minted = (await pool.balanceOf(user2)).sub(poolTokensBefore)
        const daiIn = daiBefore.sub(await dai.balanceOf(user1))
        const fyDaiIn = fyDaiBefore.sub(await fyDai1.balanceOf(user1))

        expectEvent(tx, 'Liquidity', {
          from: user1,
          to: user2,
          daiTokens: daiIn.neg().toString(),
          fyDaiTokens: fyDaiIn.neg().toString(),
          poolTokens: minted.toString(),
        })

        almostEqual(minted, floor(expectedMinted).toFixed(), minted.div(new BN('10000')))
        almostEqual(daiIn, floor(expectedDaiIn).toFixed(), daiIn.div(new BN('10000')))
      })

      it('does not mint liquidity tokens if too much Dai is required', async () => {
        const fyDaiToBuy = toWad(1)
        const fyDaiIn = fyDaiTokens.sub(fyDaiToBuy)

        await dai.mint(user1, fyDaiTokens.muln(100), { from: owner })
        await fyDai1.mint(user1, fyDaiIn, { from: owner })

        await dai.approve(pool.address, MAX, { from: user1 })
        await fyDai1.approve(pool.address, MAX, { from: user1 })
        await expectRevert(
          pool.tradeAndMint(user1, user2, fyDaiIn, fyDaiToBuy, 0, 0, { from: user1 }),
          "Pool: Too much Dai required"
        )
      })

      it('does not mint liquidity tokens if too few liquidity tokens are obtained', async () => {
        const fyDaiToBuy = toWad(1)
        const fyDaiIn = fyDaiTokens.sub(fyDaiToBuy)

        await dai.mint(user1, fyDaiTokens.muln(100), { from: owner })
        await fyDai1.mint(user1, fyDaiIn, { from: owner })

        await dai.approve(pool.address, MAX, { from: user1 })
        await fyDai1.approve(pool.address, MAX, { from: user1 })
        await expectRevert(
          pool.tradeAndMint(user1, user2, fyDaiIn, fyDaiToBuy, 0, MAX, { from: user1 }),
          "Pool: Too much Dai required"
        )
      })

      it('mints liquidity tokens with dai and fyDai, buying FYDai', async () => {
        const oneToken = toWad(1)
        const daiReserves = await dai.balanceOf(pool.address)
        const fyDaiReservesVirtual = await pool.getFYTokenReserves()
        const fyDaiReservesReal = await fyDai1.balanceOf(pool.address)
        const supply = await pool.totalSupply()
        const timeTillMaturity = maturity1.sub(await currentTimestamp())

        const fyDaiToBuy = toWad(1)
        const fyDaiIn = fyDaiTokens.sub(fyDaiToBuy)

        await dai.mint(user1, fyDaiTokens.muln(100), { from: owner })
        await fyDai1.mint(user1, fyDaiIn, { from: owner })

        const daiBefore = await dai.balanceOf(user1)
        const fyDaiBefore = await fyDai1.balanceOf(user1)
        const poolTokensBefore = await pool.balanceOf(user2)

<<<<<<< HEAD
        await dai.approve(pool.address, MAX, { from: user1 })
        await fyDai1.approve(pool.address, MAX, { from: user1 })
        const tx = await pool.tradeAndMint(user1, user2, fyDaiIn, fyDaiToBuy, MAX, 0, { from: user1 })
=======
        await dai.approve(pool.address, maxDaiIn, { from: user1 })
        const tx = await pool.mintWithToken(user1, user2, fyDaiToBuy, { from: user1 })
>>>>>>> 2a768e1d

        const [expectedMinted, expectedDaiIn] = tradeAndMint(
          daiReserves.toString(),
          fyDaiReservesVirtual.toString(),
          fyDaiReservesReal.toString(),
          supply.toString(),
          fyDaiIn.toString(),
          fyDaiToBuy.toString(),
          timeTillMaturity.toString()
        )

        const minted = (await pool.balanceOf(user2)).sub(poolTokensBefore)
        const daiTaken = daiBefore.sub(await dai.balanceOf(user1))
        const fyDaiTaken = fyDaiBefore.sub(await fyDai1.balanceOf(user1))

        expectEvent(tx, 'Liquidity', {
          from: user1,
          to: user2,
          daiTokens: daiTaken.neg().toString(),
          fyDaiTokens: fyDaiTaken.neg().toString(),
          poolTokens: minted.toString(),
        })

        almostEqual(minted, floor(expectedMinted).toFixed(), minted.div(new BN('10000')))
        almostEqual(daiTaken, floor(expectedDaiIn).toFixed(), daiTaken.div(new BN('10000')))
      })

      it('mints liquidity tokens with dai and fyDai, selling FYDai', async () => {
        const oneToken = toWad(1)
        const daiReserves = await dai.balanceOf(pool.address)
        const fyDaiReservesVirtual = await pool.getFYDaiReserves()
        const fyDaiReservesReal = await fyDai1.balanceOf(pool.address)
        const supply = await pool.totalSupply()
        const timeTillMaturity = maturity1.sub(await currentTimestamp())

        const fyDaiToBuy = toWad(1).neg()
        const fyDaiIn = fyDaiTokens.sub(fyDaiToBuy)

        await dai.mint(user1, fyDaiTokens.muln(100), { from: owner })
        await fyDai1.mint(user1, fyDaiIn, { from: owner })

        const daiBefore = await dai.balanceOf(user1)
        const fyDaiBefore = await fyDai1.balanceOf(user1)
        const poolTokensBefore = await pool.balanceOf(user2)

        await dai.approve(pool.address, MAX, { from: user1 })
        await fyDai1.approve(pool.address, MAX, { from: user1 })
        const tx = await pool.tradeAndMint(user1, user2, fyDaiIn, fyDaiToBuy.neg(), MAX, 0, { from: user1 })

        const [expectedMinted, expectedDaiIn] = tradeAndMint(
          daiReserves.toString(),
          fyDaiReservesVirtual.toString(),
          fyDaiReservesReal.toString(),
          supply.toString(),
          fyDaiIn.toString(),
          fyDaiToBuy.neg().toString(),
          timeTillMaturity.toString()
        )

        const minted = (await pool.balanceOf(user2)).sub(poolTokensBefore)
        const daiTaken = daiBefore.sub(await dai.balanceOf(user1))
        const fyDaiTaken = fyDaiBefore.sub(await fyDai1.balanceOf(user1))

        expectEvent(tx, 'Liquidity', {
          from: user1,
          to: user2,
          daiTokens: daiTaken.neg().toString(),
          fyDaiTokens: fyDaiTaken.neg().toString(),
          poolTokens: minted.toString(),
        })

        almostEqual(minted, floor(expectedMinted).toFixed(), minted.div(new BN('10000')))
        almostEqual(daiTaken, floor(expectedDaiIn).toFixed(), daiTaken.div(new BN('10000')))
      })

      it('mints liquidity tokens with dai only, buying FYDai', async () => {
        const oneToken = toWad(1)
        const daiReserves = await dai.balanceOf(pool.address)
        const fyDaiReservesVirtual = await pool.getFYDaiReserves()
        const fyDaiReservesReal = await fyDai1.balanceOf(pool.address)
        const supply = await pool.totalSupply()
        const timeTillMaturity = maturity1.sub(await currentTimestamp())

        const fyDaiToBuy = toWad(1)
        // const fyDaiIn = fyDaiTokens.sub(fyDaiToBuy)

        await dai.mint(user1, fyDaiTokens.muln(100), { from: owner })
        // await fyDai1.mint(user1, fyDaiIn, { from: owner })

        const daiBefore = await dai.balanceOf(user1)
        const fyDaiBefore = await fyDai1.balanceOf(user1)
        const poolTokensBefore = await pool.balanceOf(user2)

        await dai.approve(pool.address, MAX, { from: user1 })
        // await fyDai1.approve(pool.address, MAX, { from: user1 })
        const tx = await pool.tradeAndMint(user1, user2, 0, fyDaiToBuy, MAX, 0, { from: user1 })

        const [expectedMinted, expectedDaiIn] = tradeAndMint(
          daiReserves.toString(),
          fyDaiReservesVirtual.toString(),
          fyDaiReservesReal.toString(),
          supply.toString(),
          '0',
          fyDaiToBuy.toString(),
          timeTillMaturity.toString()
        )

        const minted = (await pool.balanceOf(user2)).sub(poolTokensBefore)
        const daiTaken = daiBefore.sub(await dai.balanceOf(user1))
        const fyDaiTaken = fyDaiBefore.sub(await fyDai1.balanceOf(user1))

        expectEvent(tx, 'Liquidity', {
          from: user1,
          to: user2,
          daiTokens: daiTaken.neg().toString(),
          fyDaiTokens: '0',
          poolTokens: minted.toString(),
        })

        almostEqual(minted, floor(expectedMinted).toFixed(), minted.div(new BN('10000')))
        almostEqual(daiTaken, floor(expectedDaiIn).toFixed(), daiTaken.div(new BN('10000')))
      })

      it('burns liquidity tokens', async () => {
        // Use this to test: https://www.desmos.com/calculator/ubsalzunpo

        const daiReserves = await dai.balanceOf(pool.address)
        const fyDaiReserves = await fyDai1.balanceOf(pool.address)
        const supply = await pool.totalSupply()
        const lpTokensIn = toWad(1)

        await pool.approve(pool.address, lpTokensIn, { from: user1 })
        const tx = await pool.burn(user1, user2, lpTokensIn, { from: user1 })

        const [expectedDaiOut, expectedFYDaiOut] = burn(
          daiReserves.toString(),
          fyDaiReserves.toString(),
          supply.toString(),
          lpTokensIn.toString()
        )

        const daiOut = daiReserves.sub(await dai.balanceOf(pool.address))
        const fyDaiOut = fyDaiReserves.sub(await fyDai1.balanceOf(pool.address))

        expectEvent(tx, 'Liquidity', {
          from: user1,
          to: user2,
          daiTokens: daiOut.toString(),
          fyDaiTokens: fyDaiOut.toString(),
          poolTokens: lpTokensIn.neg().toString(),
        })

        almostEqual(daiOut, floor(expectedDaiOut).toFixed(), daiOut.div(new BN('10000')))
        almostEqual(fyDaiOut, floor(expectedFYDaiOut).toFixed(), fyDaiOut.div(new BN('10000')))
      })

      it('burns liquidity tokens to Dai', async () => {
        // Use this to test: https://www.desmos.com/calculator/ubsalzunpo

        const daiReserves = await dai.balanceOf(pool.address)
        const fyDaiReservesVirtual = await pool.getFYTokenReserves()
        const fyDaiReservesReal = await fyDai1.balanceOf(pool.address)
        const supply = await pool.totalSupply()
        const timeTillMaturity = maturity1.sub(await currentTimestamp())
        const lpTokensIn = toWad(1)

        await pool.approve(pool.address, lpTokensIn, { from: user1 })
<<<<<<< HEAD
        const tx = await pool.burnAndTrade(user1, user2, lpTokensIn, MAX, 0, 0, { from: user1 })

        const [daiFromBurn, fyDaiFromBurn] = burn(
          daiReserves.toString(),
          fyDaiReservesReal.toString(),
          supply.toString(),
          lpTokensIn.toString()
        )
=======
        const tx = await pool.burnForBaseToken(user1, user2, lpTokensIn, { from: user1 })
>>>>>>> 2a768e1d

        const [expectedDaiOut, expectedFYDaiOut] = burnAndTrade(
          daiReserves.toString(),
          fyDaiReservesVirtual.toString(),
          fyDaiReservesReal.toString(),
          supply.toString(),
          lpTokensIn.toString(),
          fyDaiFromBurn,
          timeTillMaturity.toString()
        )

        const daiOut = daiReserves.sub(await dai.balanceOf(pool.address))

        expectEvent(tx, 'Liquidity', {
          from: user1,
          to: user2,
          daiTokens: daiOut.toString(),
          fyDaiTokens: '0',
          poolTokens: lpTokensIn.neg().toString(),
        })

        almostEqual(daiOut, floor(expectedDaiOut).toFixed(), daiOut.div(new BN('10000')))
      })

      it('does not burn liquidity tokens if too little Dai is obtained', async () => {
        const lpTokensIn = toWad(1)

        await pool.approve(pool.address, lpTokensIn, { from: user1 })
        await expectRevert(
          pool.burnAndTrade(user1, user2, lpTokensIn, MAX, MAX, 0, { from: user1 }),
          "Pool: Not enough Dai obtained in burn"
        )
      })

      it('does not burn liquidity tokens if too little fyDai is obtained', async () => {
        const lpTokensIn = toWad(1)

        await pool.approve(pool.address, lpTokensIn, { from: user1 })
        await expectRevert(
          pool.burnAndTrade(user1, user2, lpTokensIn, MAX, 0, MAX, { from: user1 }),
          "Pool: Not enough FYDai obtained in burn"
        )
      })

      it('sells dai', async () => {
        const daiReserves = await pool.getBaseTokenReserves()
        const fyDaiReserves = await pool.getFYTokenReserves()
        const daiIn = toWad(1)

        const timeTillMaturity = maturity1.sub(await currentTimestamp())

        assert.equal(
          await fyDai1.balanceOf(to),
          0,
          "'To' wallet should have no fyDai, instead has " + (await fyDai1.balanceOf(operator))
        )

        // Test preview since we are here
        const fyDaiOutPreview = await pool.sellBaseTokenPreview(daiIn, { from: operator })

        const expectedFYDaiOut = sellDai(
          daiReserves.toString(),
          fyDaiReserves.toString(),
          daiIn.toString(),
          timeTillMaturity.toString()
        )

        await pool.addDelegate(operator, { from: from })
        await dai.mint(from, daiIn)
        await dai.approve(pool.address, daiIn, { from: from })

        const tx = await pool.sellBaseToken(from, to, daiIn, { from: operator })

        const fyDaiOut = await fyDai1.balanceOf(to)

        expectEvent(tx, 'Trade', {
          from: from,
          to: to,
          daiTokens: daiIn.neg().toString(),
          fyDaiTokens: fyDaiOut.toString(),
        })

        assert.equal(await dai.balanceOf(from), 0, "'From' wallet should have no dai tokens")

        almostEqual(fyDaiOut, floor(expectedFYDaiOut).toFixed(), daiIn.divn(1000000))
        almostEqual(fyDaiOutPreview, floor(expectedFYDaiOut).toFixed(), daiIn.divn(1000000))
      })

      it('buys fyDai', async () => {
        const daiReserves = await pool.getBaseTokenReserves()
        const fyDaiReserves = await pool.getFYTokenReserves()
        const fyDaiOut = toWad(1)
        const timeTillMaturity = maturity1.sub(await currentTimestamp())

        assert.equal(
          await fyDai1.balanceOf(to),
          0,
          "'To' wallet should have no fyDai, instead has " + (await fyDai1.balanceOf(to))
        )

        // Test preview since we are here
        const daiInPreview = await pool.buyFYTokenPreview(fyDaiOut, { from: operator })

        const expectedDaiIn = buyFYDai(
          daiReserves.toString(),
          fyDaiReserves.toString(),
          fyDaiOut.toString(),
          timeTillMaturity.toString()
        )

        await pool.addDelegate(operator, { from: from })
        await dai.mint(from, daiTokens)
        const daiBalanceBefore = await dai.balanceOf(from)

        await dai.approve(pool.address, daiTokens, { from: from })
        const tx = await pool.buyFYToken(from, to, fyDaiOut, { from: operator })

        const daiIn = daiBalanceBefore.sub(await dai.balanceOf(from))

        expectEvent(tx, 'Trade', {
          from: from,
          to: to,
          daiTokens: daiIn.neg().toString(),
          fyDaiTokens: fyDaiOut.toString(),
        })

        assert.equal(await fyDai1.balanceOf(to), fyDaiOut.toString(), "'To' wallet should have 1 fyDai token")

        almostEqual(daiIn, floor(expectedDaiIn).toFixed(), daiIn.divn(1000000))
        almostEqual(daiInPreview, floor(expectedDaiIn).toFixed(), daiIn.divn(1000000))
      })

      it("once mature, doesn't allow trading", async () => {
        await helper.advanceTime(31556952)
        await helper.advanceBlock()
        const oneToken = toWad(1)

        await expectRevert(pool.sellBaseTokenPreview(oneToken, { from: operator }), 'Pool: Too late')
        await expectRevert(pool.sellBaseToken(from, to, oneToken, { from: from }), 'Pool: Too late')
        await expectRevert(pool.buyBaseTokenPreview(oneToken, { from: operator }), 'Pool: Too late')
        await expectRevert(pool.buyBaseToken(from, to, oneToken, { from: from }), 'Pool: Too late')
        await expectRevert(pool.sellFYTokenPreview(oneToken, { from: operator }), 'Pool: Too late')
        await expectRevert(pool.sellFYToken(from, to, oneToken, { from: from }), 'Pool: Too late')
        await expectRevert(pool.buyFYTokenPreview(oneToken, { from: operator }), 'Pool: Too late')
        await expectRevert(pool.buyFYToken(from, to, oneToken, { from: from }), 'Pool: Too late')
      })
    })
  })
})<|MERGE_RESOLUTION|>--- conflicted
+++ resolved
@@ -2,15 +2,15 @@
 
 const Pool = artifacts.require('Pool')
 const PoolFactory = artifacts.require('PoolFactory')
-const Dai = artifacts.require('DaiMock')
-const FYDai = artifacts.require('FYDaiMock')
+const Base = artifacts.require('DaiMock')
+const FYToken = artifacts.require('FYDaiMock')
 const SafeERC20Namer = artifacts.require('SafeERC20Namer')
 const YieldMath = artifacts.require('YieldMath')
 
 const { floor } = require('mathjs')
 import * as helper from 'ganache-time-traveler'
 import { toWad, toRay, ZERO, MAX } from './shared/utils'
-import { mint, tradeAndMint, burn, burnAndTrade, sellDai, sellFYDai, buyDai, buyFYDai } from './shared/yieldspace'
+import { mint, tradeAndMint, burn, burnAndTrade, sellBase, sellFYToken, buyBase, buyFYToken } from './shared/yieldspace'
 // @ts-ignore
 import { BN, expectEvent, expectRevert } from '@openzeppelin/test-helpers'
 import { assert, expect } from 'chai'
@@ -47,17 +47,17 @@
   let [owner, user1, user2, operator, from, to] = accounts
 
   // These values impact the pool results
-  const daiTokens = toWad(100)
-  const fyDaiTokens = toWad(10)
-  const initialDai = toWad(100)
-  const initialFYDai = toWad(10)
+  const baseTokens = toWad(100)
+  const fyTokens = toWad(10)
+  const initialBase = toWad(100)
+  const initialFYToken = toWad(10)
 
   let snapshot: any
   let snapshotId: string
 
   let pool: Contract
-  let dai: Contract
-  let fyDai1: Contract
+  let base: Contract
+  let fyToken1: Contract
   let maturity1: BN
 
   before(async () => {
@@ -71,19 +71,19 @@
     snapshot = await helper.takeSnapshot()
     snapshotId = snapshot['result']
 
-    // Setup dai
-    dai = await Dai.new()
-
-    // Setup fyDai
+    // Setup base
+    base = await Base.new()
+
+    // Setup fyToken
     maturity1 = (await currentTimestamp()).addn(31556952) // One year
-    fyDai1 = await FYDai.new(dai.address, maturity1)
+    fyToken1 = await FYToken.new(base.address, maturity1)
 
     // Setup Pool
     const factory = await PoolFactory.new();
-    pool = await factory.createPool(dai.address, fyDai1.address, {
+    pool = await factory.createPool(base.address, fyToken1.address, {
       from: owner,
     })
-    const poolAddress = await factory.calculatePoolAddress(dai.address, fyDai1.address)
+    const poolAddress = await factory.calculatePoolAddress(base.address, fyToken1.address)
     pool = await Pool.at(poolAddress)
   })
 
@@ -96,541 +96,525 @@
     const k = b.div(new BN('126144000'))
     expect(await pool.k()).to.be.bignumber.equal(k)
 
-    const g1 = new BN('950').mul(b).div(new BN('1000')).add(new BN(1)) // Sell Dai to the pool
-    const g2 = new BN('1000').mul(b).div(new BN('950')).add(new BN(1)) // Sell fyDai to the pool
+    const g1 = new BN('950').mul(b).div(new BN('1000')).add(new BN(1)) // Sell Base to the pool
+    const g2 = new BN('1000').mul(b).div(new BN('950')).add(new BN(1)) // Sell fyToken to the pool
   })
 
   it('adds initial liquidity', async () => {
-    await dai.mint(user1, initialDai)
-    await dai.approve(pool.address, MAX, { from: user1 })
-    const tx = await pool.init(initialDai, { from: user1 })
+    await base.mint(user1, initialBase)
+    await base.approve(pool.address, MAX, { from: user1 })
+    const tx = await pool.init(initialBase, { from: user1 })
 
     expectEvent(tx, 'Liquidity', {
       from: user1,
       to: user1,
-      daiTokens: initialDai.neg().toString(),
-      fyDaiTokens: ZERO,
-      poolTokens: initialDai.toString(),
+      baseTokens: initialBase.neg().toString(),
+      fyTokens: ZERO,
+      poolTokens: initialBase.toString(),
     })
 
     assert.equal(
       await pool.balanceOf(user1),
-      initialDai.toString(),
-      'User1 should have ' + initialDai + ' liquidity tokens'
+      initialBase.toString(),
+      'User1 should have ' + initialBase + ' liquidity tokens'
     )
   })
 
   describe('with initial liquidity', () => {
     beforeEach(async () => {
-      await dai.mint(user1, initialDai)
-      await dai.approve(pool.address, initialDai, { from: user1 })
-      await pool.init(initialDai, { from: user1 })
+      await base.mint(user1, initialBase)
+      await base.approve(pool.address, initialBase, { from: user1 })
+      await pool.init(initialBase, { from: user1 })
     })
 
-    it('sells fyDai', async () => {
-      const daiReserves = await pool.getBaseTokenReserves()
-      const fyDaiReserves = await pool.getFYTokenReserves()
-      const fyDaiIn = toWad(1)
+    it('sells fyToken', async () => {
+      const baseReserves = await pool.getBaseReserves()
+      const fyTokenReserves = await pool.getFYTokenReserves()
+      const fyTokenIn = toWad(1)
       const timeTillMaturity = maturity1.sub(await currentTimestamp())
 
       assert.equal(
-        await dai.balanceOf(to),
+        await base.balanceOf(to),
         0,
-        "'To' wallet should have no dai, instead has " + (await dai.balanceOf(to))
+        "'To' wallet should have no base, instead has " + (await base.balanceOf(to))
       )
 
       // Test preview since we are here
-      const daiOutPreview = await pool.sellFYTokenPreview(fyDaiIn, { from: operator })
-
-      const expectedDaiOut = sellFYDai(
-        daiReserves.toString(),
-        fyDaiReserves.toString(),
-        fyDaiIn.toString(),
+      const baseOutPreview = await pool.sellFYTokenPreview(fyTokenIn, { from: operator })
+
+      const expectedBaseOut = sellFYToken(
+        baseReserves.toString(),
+        fyTokenReserves.toString(),
+        fyTokenIn.toString(),
         timeTillMaturity.toString()
       )
 
       await pool.addDelegate(operator, { from: from })
-      await fyDai1.mint(from, fyDaiIn, { from: owner })
-      await fyDai1.approve(pool.address, fyDaiIn, { from: from })
-      const tx = await pool.sellFYToken(from, to, fyDaiIn, { from: operator })
+      await fyToken1.mint(from, fyTokenIn, { from: owner })
+      await fyToken1.approve(pool.address, fyTokenIn, { from: from })
+      const tx = await pool.sellFYToken(from, to, fyTokenIn, { from: operator })
 
       expectEvent(tx, 'Trade', {
         from: from,
         to: to,
-        daiTokens: (await dai.balanceOf(to)).toString(),
-        fyDaiTokens: fyDaiIn.neg().toString(),
-      })
-
-      assert.equal(await fyDai1.balanceOf(from), 0, "'From' wallet should have no fyDai tokens")
-
-      const daiOut = await dai.balanceOf(to)
-
-      almostEqual(daiOut, floor(expectedDaiOut).toFixed(), fyDaiIn.divn(1000000))
-      almostEqual(daiOutPreview, floor(expectedDaiOut).toFixed(), fyDaiIn.divn(1000000))
+        baseTokens: (await base.balanceOf(to)).toString(),
+        fyTokens: fyTokenIn.neg().toString(),
+      })
+
+      assert.equal(await fyToken1.balanceOf(from), 0, "'From' wallet should have no fyToken tokens")
+
+      const baseOut = await base.balanceOf(to)
+
+      almostEqual(baseOut, floor(expectedBaseOut).toFixed(), fyTokenIn.divn(1000000))
+      almostEqual(baseOutPreview, floor(expectedBaseOut).toFixed(), fyTokenIn.divn(1000000))
     })
 
-    it('buys dai', async () => {
-      const daiReserves = await pool.getBaseTokenReserves()
-      const fyDaiReserves = await pool.getFYTokenReserves()
-      const daiOut = toWad(1)
+    it('buys base', async () => {
+      const baseReserves = await pool.getBaseReserves()
+      const fyTokenReserves = await pool.getFYTokenReserves()
+      const baseOut = toWad(1)
       const timeTillMaturity = maturity1.sub(await currentTimestamp())
 
-      await fyDai1.mint(from, fyDaiTokens, { from: owner })
+      await fyToken1.mint(from, fyTokens, { from: owner })
 
       assert.equal(
-        await fyDai1.balanceOf(from),
-        fyDaiTokens.toString(),
-        "'From' wallet should have " + fyDaiTokens + ' fyDai, instead has ' + (await fyDai1.balanceOf(from))
+        await fyToken1.balanceOf(from),
+        fyTokens.toString(),
+        "'From' wallet should have " + fyTokens + ' fyToken, instead has ' + (await fyToken1.balanceOf(from))
       )
 
       // Test preview since we are here
-      const fyDaiInPreview = await pool.buyBaseTokenPreview(daiOut, { from: operator })
-
-      const expectedFYDaiIn = buyDai(
-        daiReserves.toString(),
-        fyDaiReserves.toString(),
-        daiOut.toString(),
+      const fyTokenInPreview = await pool.buyBasePreview(baseOut, { from: operator })
+
+      const expectedFYTokenIn = buyBase(
+        baseReserves.toString(),
+        fyTokenReserves.toString(),
+        baseOut.toString(),
         timeTillMaturity.toString()
       )
 
       await pool.addDelegate(operator, { from: from })
-      await fyDai1.approve(pool.address, fyDaiTokens, { from: from })
-      const tx = await pool.buyBaseToken(from, to, daiOut, { from: operator })
-
-      const fyDaiIn = fyDaiTokens.sub(await fyDai1.balanceOf(from))
+      await fyToken1.approve(pool.address, fyTokens, { from: from })
+      const tx = await pool.buyBase(from, to, baseOut, { from: operator })
+
+      const fyTokenIn = fyTokens.sub(await fyToken1.balanceOf(from))
 
       expectEvent(tx, 'Trade', {
         from: from,
         to: to,
-        daiTokens: daiOut.toString(),
-        fyDaiTokens: fyDaiIn.neg().toString(),
-      })
-
-      assert.equal(await dai.balanceOf(to), daiOut.toString(), 'Receiver account should have 1 dai token')
-
-      almostEqual(fyDaiIn, floor(expectedFYDaiIn).toFixed(), daiOut.divn(1000000))
-      almostEqual(fyDaiInPreview, floor(expectedFYDaiIn).toFixed(), daiOut.divn(1000000))
+        baseTokens: baseOut.toString(),
+        fyTokens: fyTokenIn.neg().toString(),
+      })
+
+      assert.equal(await base.balanceOf(to), baseOut.toString(), 'Receiver account should have 1 base token')
+
+      almostEqual(fyTokenIn, floor(expectedFYTokenIn).toFixed(), baseOut.divn(1000000))
+      almostEqual(fyTokenInPreview, floor(expectedFYTokenIn).toFixed(), baseOut.divn(1000000))
     })
 
-    describe('with extra fyDai reserves', () => {
+    describe('with extra fyToken reserves', () => {
       beforeEach(async () => {
-<<<<<<< HEAD
-        await fyDai1.mint(operator, initialFYDai, { from: owner })
-        await fyDai1.approve(pool.address, initialFYDai, { from: operator })
-        await pool.sellFYDai(operator, operator, initialFYDai, { from: operator })
-=======
-        const additionalFYDaiReserves = toWad(34.4)
-        await fyDai1.mint(operator, additionalFYDaiReserves, { from: owner })
-        await fyDai1.approve(pool.address, additionalFYDaiReserves, { from: operator })
-        await pool.sellFYToken(operator, operator, additionalFYDaiReserves, { from: operator })
->>>>>>> 2a768e1d
+        await fyToken1.mint(operator, initialFYToken, { from: owner })
+        await fyToken1.approve(pool.address, initialFYToken, { from: operator })
+        await pool.sellFYToken(operator, operator, initialFYToken, { from: operator })
       })
 
       it('mints liquidity tokens', async () => {
         const oneToken = toWad(1)
-        const daiReserves = await dai.balanceOf(pool.address)
-        const fyDaiReserves = await fyDai1.balanceOf(pool.address)
+        const baseReserves = await base.balanceOf(pool.address)
+        const fyTokenReserves = await fyToken1.balanceOf(pool.address)
         const supply = await pool.totalSupply()
 
-        await dai.mint(user1, fyDaiTokens.muln(100), { from: owner })
-        await fyDai1.mint(user1, fyDaiTokens, { from: owner })
-
-        const daiBefore = await dai.balanceOf(user1)
-        const fyDaiBefore = await fyDai1.balanceOf(user1)
+        await base.mint(user1, fyTokens.muln(100), { from: owner })
+        await fyToken1.mint(user1, fyTokens, { from: owner })
+
+        const baseBefore = await base.balanceOf(user1)
+        const fyTokenBefore = await fyToken1.balanceOf(user1)
         const poolTokensBefore = await pool.balanceOf(user2)
 
-        await dai.approve(pool.address, MAX, { from: user1 })
-        await fyDai1.approve(pool.address, MAX, { from: user1 })
-        const tx = await pool.mint(user1, user2, fyDaiTokens, { from: user1 })
-
-        const [expectedMinted, expectedDaiIn] = mint(
-          daiReserves.toString(),
-          fyDaiReserves.toString(),
+        await base.approve(pool.address, MAX, { from: user1 })
+        await fyToken1.approve(pool.address, MAX, { from: user1 })
+        const tx = await pool.mint(user1, user2, fyTokens, { from: user1 })
+
+        const [expectedMinted, expectedBaseIn] = mint(
+          baseReserves.toString(),
+          fyTokenReserves.toString(),
           supply.toString(),
-          fyDaiTokens.toString()
+          fyTokens.toString()
         )
 
         const minted = (await pool.balanceOf(user2)).sub(poolTokensBefore)
-        const daiIn = daiBefore.sub(await dai.balanceOf(user1))
-        const fyDaiIn = fyDaiBefore.sub(await fyDai1.balanceOf(user1))
+        const baseIn = baseBefore.sub(await base.balanceOf(user1))
+        const fyTokenIn = fyTokenBefore.sub(await fyToken1.balanceOf(user1))
 
         expectEvent(tx, 'Liquidity', {
           from: user1,
           to: user2,
-          daiTokens: daiIn.neg().toString(),
-          fyDaiTokens: fyDaiIn.neg().toString(),
+          baseTokens: baseIn.neg().toString(),
+          fyTokens: fyTokenIn.neg().toString(),
           poolTokens: minted.toString(),
         })
 
         almostEqual(minted, floor(expectedMinted).toFixed(), minted.div(new BN('10000')))
-        almostEqual(daiIn, floor(expectedDaiIn).toFixed(), daiIn.div(new BN('10000')))
-      })
-
-      it('does not mint liquidity tokens if too much Dai is required', async () => {
-        const fyDaiToBuy = toWad(1)
-        const fyDaiIn = fyDaiTokens.sub(fyDaiToBuy)
-
-        await dai.mint(user1, fyDaiTokens.muln(100), { from: owner })
-        await fyDai1.mint(user1, fyDaiIn, { from: owner })
-
-        await dai.approve(pool.address, MAX, { from: user1 })
-        await fyDai1.approve(pool.address, MAX, { from: user1 })
+        almostEqual(baseIn, floor(expectedBaseIn).toFixed(), baseIn.div(new BN('10000')))
+      })
+
+      it('does not mint liquidity tokens if too much Base is required', async () => {
+        const fyTokenToBuy = toWad(1)
+        const fyTokenIn = fyTokens.sub(fyTokenToBuy)
+
+        await base.mint(user1, fyTokens.muln(100), { from: owner })
+        await fyToken1.mint(user1, fyTokenIn, { from: owner })
+
+        await base.approve(pool.address, MAX, { from: user1 })
+        await fyToken1.approve(pool.address, MAX, { from: user1 })
         await expectRevert(
-          pool.tradeAndMint(user1, user2, fyDaiIn, fyDaiToBuy, 0, 0, { from: user1 }),
-          "Pool: Too much Dai required"
+          pool.tradeAndMint(user1, user2, fyTokenIn, fyTokenToBuy, 0, 0, { from: user1 }),
+          "Pool: Too much Base required"
         )
       })
 
       it('does not mint liquidity tokens if too few liquidity tokens are obtained', async () => {
-        const fyDaiToBuy = toWad(1)
-        const fyDaiIn = fyDaiTokens.sub(fyDaiToBuy)
-
-        await dai.mint(user1, fyDaiTokens.muln(100), { from: owner })
-        await fyDai1.mint(user1, fyDaiIn, { from: owner })
-
-        await dai.approve(pool.address, MAX, { from: user1 })
-        await fyDai1.approve(pool.address, MAX, { from: user1 })
+        const fyTokenToBuy = toWad(1)
+        const fyTokenIn = fyTokens.sub(fyTokenToBuy)
+
+        await base.mint(user1, fyTokens.muln(100), { from: owner })
+        await fyToken1.mint(user1, fyTokenIn, { from: owner })
+
+        await base.approve(pool.address, MAX, { from: user1 })
+        await fyToken1.approve(pool.address, MAX, { from: user1 })
         await expectRevert(
-          pool.tradeAndMint(user1, user2, fyDaiIn, fyDaiToBuy, 0, MAX, { from: user1 }),
-          "Pool: Too much Dai required"
-        )
-      })
-
-      it('mints liquidity tokens with dai and fyDai, buying FYDai', async () => {
+          pool.tradeAndMint(user1, user2, fyTokenIn, fyTokenToBuy, 0, MAX, { from: user1 }),
+          "Pool: Too much Base required"
+        )
+      })
+
+      it('mints liquidity tokens with base and fyToken, buying FYToken', async () => {
         const oneToken = toWad(1)
-        const daiReserves = await dai.balanceOf(pool.address)
-        const fyDaiReservesVirtual = await pool.getFYTokenReserves()
-        const fyDaiReservesReal = await fyDai1.balanceOf(pool.address)
+        const baseReserves = await base.balanceOf(pool.address)
+        const fyTokenReservesVirtual = await pool.getFYTokenReserves()
+        const fyTokenReservesReal = await fyToken1.balanceOf(pool.address)
         const supply = await pool.totalSupply()
         const timeTillMaturity = maturity1.sub(await currentTimestamp())
 
-        const fyDaiToBuy = toWad(1)
-        const fyDaiIn = fyDaiTokens.sub(fyDaiToBuy)
-
-        await dai.mint(user1, fyDaiTokens.muln(100), { from: owner })
-        await fyDai1.mint(user1, fyDaiIn, { from: owner })
-
-        const daiBefore = await dai.balanceOf(user1)
-        const fyDaiBefore = await fyDai1.balanceOf(user1)
+        const fyTokenToBuy = toWad(1)
+        const fyTokenIn = fyTokens.sub(fyTokenToBuy)
+
+        await base.mint(user1, fyTokens.muln(100), { from: owner })
+        await fyToken1.mint(user1, fyTokenIn, { from: owner })
+
+        const baseBefore = await base.balanceOf(user1)
+        const fyTokenBefore = await fyToken1.balanceOf(user1)
         const poolTokensBefore = await pool.balanceOf(user2)
 
-<<<<<<< HEAD
-        await dai.approve(pool.address, MAX, { from: user1 })
-        await fyDai1.approve(pool.address, MAX, { from: user1 })
-        const tx = await pool.tradeAndMint(user1, user2, fyDaiIn, fyDaiToBuy, MAX, 0, { from: user1 })
-=======
-        await dai.approve(pool.address, maxDaiIn, { from: user1 })
-        const tx = await pool.mintWithToken(user1, user2, fyDaiToBuy, { from: user1 })
->>>>>>> 2a768e1d
-
-        const [expectedMinted, expectedDaiIn] = tradeAndMint(
-          daiReserves.toString(),
-          fyDaiReservesVirtual.toString(),
-          fyDaiReservesReal.toString(),
+        await base.approve(pool.address, MAX, { from: user1 })
+        await fyToken1.approve(pool.address, MAX, { from: user1 })
+        const tx = await pool.tradeAndMint(user1, user2, fyTokenIn, fyTokenToBuy, MAX, 0, { from: user1 })
+
+        const [expectedMinted, expectedBaseIn] = tradeAndMint(
+          baseReserves.toString(),
+          fyTokenReservesVirtual.toString(),
+          fyTokenReservesReal.toString(),
           supply.toString(),
-          fyDaiIn.toString(),
-          fyDaiToBuy.toString(),
+          fyTokenIn.toString(),
+          fyTokenToBuy.toString(),
           timeTillMaturity.toString()
         )
 
         const minted = (await pool.balanceOf(user2)).sub(poolTokensBefore)
-        const daiTaken = daiBefore.sub(await dai.balanceOf(user1))
-        const fyDaiTaken = fyDaiBefore.sub(await fyDai1.balanceOf(user1))
+        const baseTaken = baseBefore.sub(await base.balanceOf(user1))
+        const fyTokenTaken = fyTokenBefore.sub(await fyToken1.balanceOf(user1))
 
         expectEvent(tx, 'Liquidity', {
           from: user1,
           to: user2,
-          daiTokens: daiTaken.neg().toString(),
-          fyDaiTokens: fyDaiTaken.neg().toString(),
+          baseTokens: baseTaken.neg().toString(),
+          fyTokens: fyTokenTaken.neg().toString(),
           poolTokens: minted.toString(),
         })
 
         almostEqual(minted, floor(expectedMinted).toFixed(), minted.div(new BN('10000')))
-        almostEqual(daiTaken, floor(expectedDaiIn).toFixed(), daiTaken.div(new BN('10000')))
-      })
-
-      it('mints liquidity tokens with dai and fyDai, selling FYDai', async () => {
+        almostEqual(baseTaken, floor(expectedBaseIn).toFixed(), baseTaken.div(new BN('10000')))
+      })
+
+      it('mints liquidity tokens with base and fyToken, selling FYToken', async () => {
         const oneToken = toWad(1)
-        const daiReserves = await dai.balanceOf(pool.address)
-        const fyDaiReservesVirtual = await pool.getFYDaiReserves()
-        const fyDaiReservesReal = await fyDai1.balanceOf(pool.address)
+        const baseReserves = await base.balanceOf(pool.address)
+        const fyTokenReservesVirtual = await pool.getFYTokenReserves()
+        const fyTokenReservesReal = await fyToken1.balanceOf(pool.address)
         const supply = await pool.totalSupply()
         const timeTillMaturity = maturity1.sub(await currentTimestamp())
 
-        const fyDaiToBuy = toWad(1).neg()
-        const fyDaiIn = fyDaiTokens.sub(fyDaiToBuy)
-
-        await dai.mint(user1, fyDaiTokens.muln(100), { from: owner })
-        await fyDai1.mint(user1, fyDaiIn, { from: owner })
-
-        const daiBefore = await dai.balanceOf(user1)
-        const fyDaiBefore = await fyDai1.balanceOf(user1)
+        const fyTokenToBuy = toWad(1).neg()
+        const fyTokenIn = fyTokens.sub(fyTokenToBuy)
+
+        await base.mint(user1, fyTokens.muln(100), { from: owner })
+        await fyToken1.mint(user1, fyTokenIn, { from: owner })
+
+        const baseBefore = await base.balanceOf(user1)
+        const fyTokenBefore = await fyToken1.balanceOf(user1)
         const poolTokensBefore = await pool.balanceOf(user2)
 
-        await dai.approve(pool.address, MAX, { from: user1 })
-        await fyDai1.approve(pool.address, MAX, { from: user1 })
-        const tx = await pool.tradeAndMint(user1, user2, fyDaiIn, fyDaiToBuy.neg(), MAX, 0, { from: user1 })
-
-        const [expectedMinted, expectedDaiIn] = tradeAndMint(
-          daiReserves.toString(),
-          fyDaiReservesVirtual.toString(),
-          fyDaiReservesReal.toString(),
+        await base.approve(pool.address, MAX, { from: user1 })
+        await fyToken1.approve(pool.address, MAX, { from: user1 })
+        const tx = await pool.tradeAndMint(user1, user2, fyTokenIn, fyTokenToBuy.neg(), MAX, 0, { from: user1 })
+
+        const [expectedMinted, expectedBaseIn] = tradeAndMint(
+          baseReserves.toString(),
+          fyTokenReservesVirtual.toString(),
+          fyTokenReservesReal.toString(),
           supply.toString(),
-          fyDaiIn.toString(),
-          fyDaiToBuy.neg().toString(),
+          fyTokenIn.toString(),
+          fyTokenToBuy.neg().toString(),
           timeTillMaturity.toString()
         )
 
         const minted = (await pool.balanceOf(user2)).sub(poolTokensBefore)
-        const daiTaken = daiBefore.sub(await dai.balanceOf(user1))
-        const fyDaiTaken = fyDaiBefore.sub(await fyDai1.balanceOf(user1))
+        const baseTaken = baseBefore.sub(await base.balanceOf(user1))
+        const fyTokenTaken = fyTokenBefore.sub(await fyToken1.balanceOf(user1))
 
         expectEvent(tx, 'Liquidity', {
           from: user1,
           to: user2,
-          daiTokens: daiTaken.neg().toString(),
-          fyDaiTokens: fyDaiTaken.neg().toString(),
+          baseTokens: baseTaken.neg().toString(),
+          fyTokens: fyTokenTaken.neg().toString(),
           poolTokens: minted.toString(),
         })
 
         almostEqual(minted, floor(expectedMinted).toFixed(), minted.div(new BN('10000')))
-        almostEqual(daiTaken, floor(expectedDaiIn).toFixed(), daiTaken.div(new BN('10000')))
-      })
-
-      it('mints liquidity tokens with dai only, buying FYDai', async () => {
+        almostEqual(baseTaken, floor(expectedBaseIn).toFixed(), baseTaken.div(new BN('10000')))
+      })
+
+      it('mints liquidity tokens with base only, buying FYToken', async () => {
         const oneToken = toWad(1)
-        const daiReserves = await dai.balanceOf(pool.address)
-        const fyDaiReservesVirtual = await pool.getFYDaiReserves()
-        const fyDaiReservesReal = await fyDai1.balanceOf(pool.address)
+        const baseReserves = await base.balanceOf(pool.address)
+        const fyTokenReservesVirtual = await pool.getFYTokenReserves()
+        const fyTokenReservesReal = await fyToken1.balanceOf(pool.address)
         const supply = await pool.totalSupply()
         const timeTillMaturity = maturity1.sub(await currentTimestamp())
 
-        const fyDaiToBuy = toWad(1)
-        // const fyDaiIn = fyDaiTokens.sub(fyDaiToBuy)
-
-        await dai.mint(user1, fyDaiTokens.muln(100), { from: owner })
-        // await fyDai1.mint(user1, fyDaiIn, { from: owner })
-
-        const daiBefore = await dai.balanceOf(user1)
-        const fyDaiBefore = await fyDai1.balanceOf(user1)
+        const fyTokenToBuy = toWad(1)
+        // const fyTokenIn = fyTokens.sub(fyTokenToBuy)
+
+        await base.mint(user1, fyTokens.muln(100), { from: owner })
+        // await fyToken1.mint(user1, fyTokenIn, { from: owner })
+
+        const baseBefore = await base.balanceOf(user1)
+        const fyTokenBefore = await fyToken1.balanceOf(user1)
         const poolTokensBefore = await pool.balanceOf(user2)
 
-        await dai.approve(pool.address, MAX, { from: user1 })
-        // await fyDai1.approve(pool.address, MAX, { from: user1 })
-        const tx = await pool.tradeAndMint(user1, user2, 0, fyDaiToBuy, MAX, 0, { from: user1 })
-
-        const [expectedMinted, expectedDaiIn] = tradeAndMint(
-          daiReserves.toString(),
-          fyDaiReservesVirtual.toString(),
-          fyDaiReservesReal.toString(),
+        await base.approve(pool.address, MAX, { from: user1 })
+        // await fyToken1.approve(pool.address, MAX, { from: user1 })
+        const tx = await pool.tradeAndMint(user1, user2, 0, fyTokenToBuy, MAX, 0, { from: user1 })
+
+        const [expectedMinted, expectedBaseIn] = tradeAndMint(
+          baseReserves.toString(),
+          fyTokenReservesVirtual.toString(),
+          fyTokenReservesReal.toString(),
           supply.toString(),
           '0',
-          fyDaiToBuy.toString(),
+          fyTokenToBuy.toString(),
           timeTillMaturity.toString()
         )
 
         const minted = (await pool.balanceOf(user2)).sub(poolTokensBefore)
-        const daiTaken = daiBefore.sub(await dai.balanceOf(user1))
-        const fyDaiTaken = fyDaiBefore.sub(await fyDai1.balanceOf(user1))
+        const baseTaken = baseBefore.sub(await base.balanceOf(user1))
+        const fyTokenTaken = fyTokenBefore.sub(await fyToken1.balanceOf(user1))
 
         expectEvent(tx, 'Liquidity', {
           from: user1,
           to: user2,
-          daiTokens: daiTaken.neg().toString(),
-          fyDaiTokens: '0',
+          baseTokens: baseTaken.neg().toString(),
+          fyTokens: '0',
           poolTokens: minted.toString(),
         })
 
         almostEqual(minted, floor(expectedMinted).toFixed(), minted.div(new BN('10000')))
-        almostEqual(daiTaken, floor(expectedDaiIn).toFixed(), daiTaken.div(new BN('10000')))
+        almostEqual(baseTaken, floor(expectedBaseIn).toFixed(), baseTaken.div(new BN('10000')))
       })
 
       it('burns liquidity tokens', async () => {
         // Use this to test: https://www.desmos.com/calculator/ubsalzunpo
 
-        const daiReserves = await dai.balanceOf(pool.address)
-        const fyDaiReserves = await fyDai1.balanceOf(pool.address)
+        const baseReserves = await base.balanceOf(pool.address)
+        const fyTokenReserves = await fyToken1.balanceOf(pool.address)
         const supply = await pool.totalSupply()
         const lpTokensIn = toWad(1)
 
         await pool.approve(pool.address, lpTokensIn, { from: user1 })
         const tx = await pool.burn(user1, user2, lpTokensIn, { from: user1 })
 
-        const [expectedDaiOut, expectedFYDaiOut] = burn(
-          daiReserves.toString(),
-          fyDaiReserves.toString(),
+        const [expectedBaseOut, expectedFYTokenOut] = burn(
+          baseReserves.toString(),
+          fyTokenReserves.toString(),
           supply.toString(),
           lpTokensIn.toString()
         )
 
-        const daiOut = daiReserves.sub(await dai.balanceOf(pool.address))
-        const fyDaiOut = fyDaiReserves.sub(await fyDai1.balanceOf(pool.address))
+        const baseOut = baseReserves.sub(await base.balanceOf(pool.address))
+        const fyTokenOut = fyTokenReserves.sub(await fyToken1.balanceOf(pool.address))
 
         expectEvent(tx, 'Liquidity', {
           from: user1,
           to: user2,
-          daiTokens: daiOut.toString(),
-          fyDaiTokens: fyDaiOut.toString(),
+          baseTokens: baseOut.toString(),
+          fyTokens: fyTokenOut.toString(),
           poolTokens: lpTokensIn.neg().toString(),
         })
 
-        almostEqual(daiOut, floor(expectedDaiOut).toFixed(), daiOut.div(new BN('10000')))
-        almostEqual(fyDaiOut, floor(expectedFYDaiOut).toFixed(), fyDaiOut.div(new BN('10000')))
-      })
-
-      it('burns liquidity tokens to Dai', async () => {
+        almostEqual(baseOut, floor(expectedBaseOut).toFixed(), baseOut.div(new BN('10000')))
+        almostEqual(fyTokenOut, floor(expectedFYTokenOut).toFixed(), fyTokenOut.div(new BN('10000')))
+      })
+
+      it('burns liquidity tokens to Base', async () => {
         // Use this to test: https://www.desmos.com/calculator/ubsalzunpo
 
-        const daiReserves = await dai.balanceOf(pool.address)
-        const fyDaiReservesVirtual = await pool.getFYTokenReserves()
-        const fyDaiReservesReal = await fyDai1.balanceOf(pool.address)
+        const baseReserves = await base.balanceOf(pool.address)
+        const fyTokenReservesVirtual = await pool.getFYTokenReserves()
+        const fyTokenReservesReal = await fyToken1.balanceOf(pool.address)
         const supply = await pool.totalSupply()
         const timeTillMaturity = maturity1.sub(await currentTimestamp())
         const lpTokensIn = toWad(1)
 
         await pool.approve(pool.address, lpTokensIn, { from: user1 })
-<<<<<<< HEAD
         const tx = await pool.burnAndTrade(user1, user2, lpTokensIn, MAX, 0, 0, { from: user1 })
 
-        const [daiFromBurn, fyDaiFromBurn] = burn(
-          daiReserves.toString(),
-          fyDaiReservesReal.toString(),
+        const [baseFromBurn, fyTokenFromBurn] = burn(
+          baseReserves.toString(),
+          fyTokenReservesReal.toString(),
           supply.toString(),
           lpTokensIn.toString()
         )
-=======
-        const tx = await pool.burnForBaseToken(user1, user2, lpTokensIn, { from: user1 })
->>>>>>> 2a768e1d
-
-        const [expectedDaiOut, expectedFYDaiOut] = burnAndTrade(
-          daiReserves.toString(),
-          fyDaiReservesVirtual.toString(),
-          fyDaiReservesReal.toString(),
+
+        const [expectedBaseOut, expectedFYTokenOut] = burnAndTrade(
+          baseReserves.toString(),
+          fyTokenReservesVirtual.toString(),
+          fyTokenReservesReal.toString(),
           supply.toString(),
           lpTokensIn.toString(),
-          fyDaiFromBurn,
+          fyTokenFromBurn,
           timeTillMaturity.toString()
         )
 
-        const daiOut = daiReserves.sub(await dai.balanceOf(pool.address))
+        const baseOut = baseReserves.sub(await base.balanceOf(pool.address))
 
         expectEvent(tx, 'Liquidity', {
           from: user1,
           to: user2,
-          daiTokens: daiOut.toString(),
-          fyDaiTokens: '0',
+          baseTokens: baseOut.toString(),
+          fyTokens: '0',
           poolTokens: lpTokensIn.neg().toString(),
         })
 
-        almostEqual(daiOut, floor(expectedDaiOut).toFixed(), daiOut.div(new BN('10000')))
-      })
-
-      it('does not burn liquidity tokens if too little Dai is obtained', async () => {
+        almostEqual(baseOut, floor(expectedBaseOut).toFixed(), baseOut.div(new BN('10000')))
+      })
+
+      it('does not burn liquidity tokens if too little Base is obtained', async () => {
         const lpTokensIn = toWad(1)
 
         await pool.approve(pool.address, lpTokensIn, { from: user1 })
         await expectRevert(
           pool.burnAndTrade(user1, user2, lpTokensIn, MAX, MAX, 0, { from: user1 }),
-          "Pool: Not enough Dai obtained in burn"
-        )
-      })
-
-      it('does not burn liquidity tokens if too little fyDai is obtained', async () => {
+          "Pool: Not enough Base obtained in burn"
+        )
+      })
+
+      it('does not burn liquidity tokens if too little fyToken is obtained', async () => {
         const lpTokensIn = toWad(1)
 
         await pool.approve(pool.address, lpTokensIn, { from: user1 })
         await expectRevert(
           pool.burnAndTrade(user1, user2, lpTokensIn, MAX, 0, MAX, { from: user1 }),
-          "Pool: Not enough FYDai obtained in burn"
-        )
-      })
-
-      it('sells dai', async () => {
-        const daiReserves = await pool.getBaseTokenReserves()
-        const fyDaiReserves = await pool.getFYTokenReserves()
-        const daiIn = toWad(1)
+          "Pool: Not enough FYToken obtained in burn"
+        )
+      })
+
+      it('sells base', async () => {
+        const baseReserves = await pool.getBaseReserves()
+        const fyTokenReserves = await pool.getFYTokenReserves()
+        const baseIn = toWad(1)
 
         const timeTillMaturity = maturity1.sub(await currentTimestamp())
 
         assert.equal(
-          await fyDai1.balanceOf(to),
+          await fyToken1.balanceOf(to),
           0,
-          "'To' wallet should have no fyDai, instead has " + (await fyDai1.balanceOf(operator))
+          "'To' wallet should have no fyToken, instead has " + (await fyToken1.balanceOf(operator))
         )
 
         // Test preview since we are here
-        const fyDaiOutPreview = await pool.sellBaseTokenPreview(daiIn, { from: operator })
-
-        const expectedFYDaiOut = sellDai(
-          daiReserves.toString(),
-          fyDaiReserves.toString(),
-          daiIn.toString(),
+        const fyTokenOutPreview = await pool.sellBasePreview(baseIn, { from: operator })
+
+        const expectedFYTokenOut = sellBase(
+          baseReserves.toString(),
+          fyTokenReserves.toString(),
+          baseIn.toString(),
           timeTillMaturity.toString()
         )
 
         await pool.addDelegate(operator, { from: from })
-        await dai.mint(from, daiIn)
-        await dai.approve(pool.address, daiIn, { from: from })
-
-        const tx = await pool.sellBaseToken(from, to, daiIn, { from: operator })
-
-        const fyDaiOut = await fyDai1.balanceOf(to)
+        await base.mint(from, baseIn)
+        await base.approve(pool.address, baseIn, { from: from })
+
+        const tx = await pool.sellBase(from, to, baseIn, { from: operator })
+
+        const fyTokenOut = await fyToken1.balanceOf(to)
 
         expectEvent(tx, 'Trade', {
           from: from,
           to: to,
-          daiTokens: daiIn.neg().toString(),
-          fyDaiTokens: fyDaiOut.toString(),
-        })
-
-        assert.equal(await dai.balanceOf(from), 0, "'From' wallet should have no dai tokens")
-
-        almostEqual(fyDaiOut, floor(expectedFYDaiOut).toFixed(), daiIn.divn(1000000))
-        almostEqual(fyDaiOutPreview, floor(expectedFYDaiOut).toFixed(), daiIn.divn(1000000))
-      })
-
-      it('buys fyDai', async () => {
-        const daiReserves = await pool.getBaseTokenReserves()
-        const fyDaiReserves = await pool.getFYTokenReserves()
-        const fyDaiOut = toWad(1)
+          baseTokens: baseIn.neg().toString(),
+          fyTokens: fyTokenOut.toString(),
+        })
+
+        assert.equal(await base.balanceOf(from), 0, "'From' wallet should have no base tokens")
+
+        almostEqual(fyTokenOut, floor(expectedFYTokenOut).toFixed(), baseIn.divn(1000000))
+        almostEqual(fyTokenOutPreview, floor(expectedFYTokenOut).toFixed(), baseIn.divn(1000000))
+      })
+
+      it('buys fyToken', async () => {
+        const baseReserves = await pool.getBaseReserves()
+        const fyTokenReserves = await pool.getFYTokenReserves()
+        const fyTokenOut = toWad(1)
         const timeTillMaturity = maturity1.sub(await currentTimestamp())
 
         assert.equal(
-          await fyDai1.balanceOf(to),
+          await fyToken1.balanceOf(to),
           0,
-          "'To' wallet should have no fyDai, instead has " + (await fyDai1.balanceOf(to))
+          "'To' wallet should have no fyToken, instead has " + (await fyToken1.balanceOf(to))
         )
 
         // Test preview since we are here
-        const daiInPreview = await pool.buyFYTokenPreview(fyDaiOut, { from: operator })
-
-        const expectedDaiIn = buyFYDai(
-          daiReserves.toString(),
-          fyDaiReserves.toString(),
-          fyDaiOut.toString(),
+        const baseInPreview = await pool.buyFYTokenPreview(fyTokenOut, { from: operator })
+
+        const expectedBaseIn = buyFYToken(
+          baseReserves.toString(),
+          fyTokenReserves.toString(),
+          fyTokenOut.toString(),
           timeTillMaturity.toString()
         )
 
         await pool.addDelegate(operator, { from: from })
-        await dai.mint(from, daiTokens)
-        const daiBalanceBefore = await dai.balanceOf(from)
-
-        await dai.approve(pool.address, daiTokens, { from: from })
-        const tx = await pool.buyFYToken(from, to, fyDaiOut, { from: operator })
-
-        const daiIn = daiBalanceBefore.sub(await dai.balanceOf(from))
+        await base.mint(from, baseTokens)
+        const baseBalanceBefore = await base.balanceOf(from)
+
+        await base.approve(pool.address, baseTokens, { from: from })
+        const tx = await pool.buyFYToken(from, to, fyTokenOut, { from: operator })
+
+        const baseIn = baseBalanceBefore.sub(await base.balanceOf(from))
 
         expectEvent(tx, 'Trade', {
           from: from,
           to: to,
-          daiTokens: daiIn.neg().toString(),
-          fyDaiTokens: fyDaiOut.toString(),
-        })
-
-        assert.equal(await fyDai1.balanceOf(to), fyDaiOut.toString(), "'To' wallet should have 1 fyDai token")
-
-        almostEqual(daiIn, floor(expectedDaiIn).toFixed(), daiIn.divn(1000000))
-        almostEqual(daiInPreview, floor(expectedDaiIn).toFixed(), daiIn.divn(1000000))
+          baseTokens: baseIn.neg().toString(),
+          fyTokens: fyTokenOut.toString(),
+        })
+
+        assert.equal(await fyToken1.balanceOf(to), fyTokenOut.toString(), "'To' wallet should have 1 fyToken token")
+
+        almostEqual(baseIn, floor(expectedBaseIn).toFixed(), baseIn.divn(1000000))
+        almostEqual(baseInPreview, floor(expectedBaseIn).toFixed(), baseIn.divn(1000000))
       })
 
       it("once mature, doesn't allow trading", async () => {
@@ -638,10 +622,10 @@
         await helper.advanceBlock()
         const oneToken = toWad(1)
 
-        await expectRevert(pool.sellBaseTokenPreview(oneToken, { from: operator }), 'Pool: Too late')
-        await expectRevert(pool.sellBaseToken(from, to, oneToken, { from: from }), 'Pool: Too late')
-        await expectRevert(pool.buyBaseTokenPreview(oneToken, { from: operator }), 'Pool: Too late')
-        await expectRevert(pool.buyBaseToken(from, to, oneToken, { from: from }), 'Pool: Too late')
+        await expectRevert(pool.sellBasePreview(oneToken, { from: operator }), 'Pool: Too late')
+        await expectRevert(pool.sellBase(from, to, oneToken, { from: from }), 'Pool: Too late')
+        await expectRevert(pool.buyBasePreview(oneToken, { from: operator }), 'Pool: Too late')
+        await expectRevert(pool.buyBase(from, to, oneToken, { from: from }), 'Pool: Too late')
         await expectRevert(pool.sellFYTokenPreview(oneToken, { from: operator }), 'Pool: Too late')
         await expectRevert(pool.sellFYToken(from, to, oneToken, { from: from }), 'Pool: Too late')
         await expectRevert(pool.buyFYTokenPreview(oneToken, { from: operator }), 'Pool: Too late')
