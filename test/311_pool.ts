import { SignerWithAddress } from '@nomiclabs/hardhat-ethers/dist/src/signer-with-address'

import { Pool } from '../typechain/Pool'
import { PoolFactory } from '../typechain/PoolFactory'
import { BaseMock as Base } from '../typechain/BaseMock'
import { FYTokenMock as FYToken } from '../typechain/FYTokenMock'
import { YieldSpaceEnvironment } from './shared/fixtures'

import { BigNumber } from 'ethers'

import { ethers, waffle } from 'hardhat'
import { expect } from 'chai'
const { loadFixture } = waffle

const timeMachine = require('ether-time-traveler')

function almostEqual(x: BigNumber, y: BigNumber, p: BigNumber) {
  // Check that abs(x - y) < p:
  const diff = x.gt(y) ? BigNumber.from(x).sub(y) : BigNumber.from(y).sub(x) // Not sure why I have to convert x and y to BigNumber
  expect(diff.div(p)).to.eq(0) // Hack to avoid silly conversions. BigNumber truncates decimals off.
}

async function currentTimestamp() {
  return (await ethers.provider.getBlock(ethers.provider.getBlockNumber())).timestamp
}

import { mint, mintWithBase, burn, burnForBase, sellBase, sellFYToken, buyBase, buyFYToken } from './shared/yieldspace'
const WAD = BigNumber.from('1000000000000000000')

describe('Pool', async function () {
  this.timeout(0)

  // These values impact the pool results
  const baseTokens = BigNumber.from('1000000000000000000000000')
  const fyTokenTokens = baseTokens
  const initialBase = baseTokens
  const OVERRIDES = { gasLimit: 1_000_000 }

  let snapshotId: string
  let ownerAcc: SignerWithAddress
  let user1Acc: SignerWithAddress
  let user2Acc: SignerWithAddress
  let operatorAcc: SignerWithAddress
  let owner: string
  let user1: string
  let user2: string
  let operator: string

  let yieldSpace: YieldSpaceEnvironment
  let factory: PoolFactory

  let pool: Pool
  let poolFromUser1: Pool
  let poolFromOwner: Pool

  let base: Base
  let baseFromOwner: Base
  let baseFromUser1: Base
  let fyToken1: FYToken
  let fyToken1FromUser1: FYToken
  let fyToken1FromOwner: FYToken
  let maturity1: BigNumber

  const baseId = ethers.utils.hexlify(ethers.utils.randomBytes(6))
  const fyTokenId = ethers.utils.hexlify(ethers.utils.randomBytes(6))

  async function fixture() {
    return await YieldSpaceEnvironment.setup(ownerAcc, [baseId], [fyTokenId], BigNumber.from('0'))
  }

  before(async () => {
    snapshotId = await timeMachine.takeSnapshot(ethers.provider)

    const signers = await ethers.getSigners()
    ownerAcc = signers[0]
    owner = ownerAcc.address
    user1Acc = signers[1]
    user1 = user1Acc.address
    user2Acc = signers[2]
    user2 = user2Acc.address
    operatorAcc = signers[3]
    operator = operatorAcc.address
  })

  after(async () => {
    await timeMachine.revertToSnapshot(ethers.provider, snapshotId)
  })

  beforeEach(async () => {
    yieldSpace = await loadFixture(fixture)
    factory = yieldSpace.factory as PoolFactory
    base = yieldSpace.bases.get(baseId) as Base
    baseFromUser1 = base.connect(user1Acc)
    baseFromOwner = base.connect(ownerAcc)

    fyToken1 = yieldSpace.fyTokens.get(fyTokenId) as FYToken
    fyToken1FromUser1 = fyToken1.connect(user1Acc)
    fyToken1FromOwner = fyToken1.connect(ownerAcc)

    // Deploy a fresh pool so that we can test initialization
    pool = (yieldSpace.pools.get(baseId) as Map<string, Pool>).get(fyTokenId) as Pool
    poolFromUser1 = pool.connect(user1Acc)
    poolFromOwner = pool.connect(ownerAcc)

    maturity1 = await fyToken1.maturity()
  })

  it('should setup pool', async () => {
    const b = BigNumber.from('18446744073709551615')
    const k = b.div('126144000')
    expect(await pool.k()).to.be.equal(k)
  })

  it('adds initial liquidity', async () => {
    await base.mint(user1, initialBase)

    await baseFromUser1.approve(pool.address, initialBase)
    await expect(poolFromUser1.mint(user1, user1, initialBase))
      .to.emit(pool, 'Liquidity')
      .withArgs(maturity1, user1, user1, initialBase.mul(-1), 0, initialBase)

    expect(await poolFromUser1.balanceOf(user1)).to.equal(
      initialBase,
      'User1 should have ' + initialBase + ' liquidity tokens'
    )
  })

  describe('with initial liquidity', () => {
    beforeEach(async () => {
      await base.mint(user1, initialBase)
      await baseFromUser1.approve(pool.address, initialBase)
      await poolFromUser1.mint(user1, user1, initialBase)
    })

    it('sells fyToken', async () => {
      const baseReserves = await pool.getBaseTokenReserves()
      const fyTokenReserves = await pool.getFYTokenReserves()
      const fyTokenIn = WAD
      const timeTillMaturity = maturity1.sub(await currentTimestamp())

      expect(await base.balanceOf(user2)).to.equal(
        0,
        "'User2' wallet should have no base, instead has " + (await base.balanceOf(user2))
      )

      // Test preview since we are here
      const baseOutPreview = await poolFromUser1.sellFYTokenPreview(fyTokenIn)

      const expectedBaseOut = sellFYToken(baseReserves, fyTokenReserves, fyTokenIn, timeTillMaturity)

      await fyToken1FromUser1.mint(user1, fyTokenIn)
      await fyToken1FromUser1.approve(pool.address, fyTokenIn)
      await expect(poolFromUser1.sellFYToken(user1, user2, fyTokenIn))
        .to.emit(pool, 'Trade')
        .withArgs(maturity1, user1, user2, await baseFromUser1.balanceOf(user2), fyTokenIn.mul(-1))

      expect(await fyToken1.balanceOf(user1)).to.equal(0, "'From' wallet should have no fyToken tokens")

      const baseOut = await base.balanceOf(user2)

      almostEqual(baseOut, expectedBaseOut, fyTokenIn.div(1000000))
      almostEqual(baseOutPreview, expectedBaseOut, fyTokenIn.div(1000000))
    })

    it('buys base', async () => {
      const baseReserves = await pool.getBaseTokenReserves()
      const fyTokenReserves = await pool.getFYTokenReserves()
      const baseOut = WAD.mul(10) // TODO: This runs out of gas with WAD, why?

      const timeTillMaturity = maturity1.sub(await currentTimestamp())

      expect(await base.balanceOf(user2)).to.equal(
        0,
        "'User2' wallet should have no base, instead has " + (await base.balanceOf(user2))
      )

      // Test preview since we are here
      const fyTokenInPreview = await poolFromUser1.buyBaseTokenPreview(baseOut)

      const expectedFYTokenIn = buyBase(baseReserves, fyTokenReserves, baseOut, timeTillMaturity)

      await fyToken1FromUser1.mint(user1, fyTokenTokens)
      await fyToken1FromUser1.approve(pool.address, fyTokenTokens)

      await expect(poolFromUser1.buyBaseToken(user1, user2, baseOut, OVERRIDES))
        .to.emit(pool, 'Trade')
        .withArgs(maturity1, user1, user2, baseOut, fyTokenTokens.sub(await fyToken1.balanceOf(user1)).mul(-1))

      const fyTokenIn = fyTokenTokens.sub(await fyToken1.balanceOf(user1))
      expect(await base.balanceOf(user2)).to.equal(baseOut, 'Receiver account should have 1 base token')

      almostEqual(fyTokenIn, expectedFYTokenIn, baseOut.div(1000000))
      almostEqual(fyTokenInPreview, expectedFYTokenIn, baseOut.div(1000000))
    })

<<<<<<< HEAD
    it('calculates the TWAP price', async () => {
      const cumulativePrice1 = await pool.cumulativeReserveRatio()
      assert.equal(cumulativePrice1, 0, 'Price should start at 0')
      const timestamp1 = (await pool.getStoredReserves())[2]

      await helper.advanceTime(120)
      await helper.advanceBlock()

      await pool.sync()

      const balancedRatio = new BN('10').pow(new BN('27'))

      const cumulativeRatio2 = await pool.cumulativeReserveRatio()
      const timestamp2 = (await pool.getStoredReserves())[2]
      const ratio2 = cumulativeRatio2.div(timestamp2.sub(timestamp1)).toString()
      almostEqual(ratio2, balancedRatio, new BN('10000000000'))

      await helper.advanceTime(120)
      await helper.advanceBlock()

      await pool.sync()

      const cumulativeRatio3 = await pool.cumulativeReserveRatio()
      const timestamp3 = (await pool.getStoredReserves())[2]
      const ratio3 = cumulativeRatio3.sub(cumulativeRatio2).div(timestamp3.sub(timestamp2)).toString()
      almostEqual(ratio3, balancedRatio, new BN('10000000000'))
    })

    describe('with extra fyDai reserves', () => {
=======
    describe('with extra fyToken reserves', () => {
>>>>>>> c446a0b2
      beforeEach(async () => {
        const additionalFYTokenReserves = WAD.mul(30)
        await fyToken1FromOwner.mint(owner, additionalFYTokenReserves)
        await fyToken1FromOwner.approve(pool.address, additionalFYTokenReserves)
        await poolFromOwner.sellFYToken(owner, owner, additionalFYTokenReserves)
      })

      it('mints liquidity tokens', async () => {
        const baseReserves = await base.balanceOf(pool.address)
        const fyTokenReserves = await fyToken1.balanceOf(pool.address)
        const supply = await pool.totalSupply()
        const baseIn = WAD

        await baseFromUser1.mint(user1, baseIn)
        await fyToken1FromUser1.mint(user1, fyTokenTokens)

        const fyTokenBefore = await fyToken1.balanceOf(user1)
        const poolTokensBefore = await pool.balanceOf(user2)

        await baseFromUser1.approve(pool.address, WAD)
        await fyToken1FromUser1.approve(pool.address, fyTokenTokens)
        await expect(poolFromUser1.mint(user1, user2, WAD))
          .to.emit(pool, 'Liquidity')
          .withArgs(
            maturity1,
            user1,
            user2,
            WAD.mul(-1),
            fyTokenBefore.sub(await fyToken1.balanceOf(user1)).mul(-1),
            (await pool.balanceOf(user2)).sub(poolTokensBefore)
          )

        const [expectedMinted, expectedFYTokenIn] = mint(baseReserves, fyTokenReserves, supply, baseIn)

        const minted = (await pool.balanceOf(user2)).sub(poolTokensBefore)
        const fyTokenIn = fyTokenBefore.sub(await fyToken1.balanceOf(user1))

        almostEqual(minted, expectedMinted, baseIn.div(10000))
        almostEqual(fyTokenIn, expectedFYTokenIn, baseIn.div(10000))
      })

      it('mints liquidity tokens with base only', async () => {
        const baseReserves = await baseFromOwner.balanceOf(pool.address)
        const fyTokenReservesVirtual = await poolFromOwner.getFYTokenReserves()
        const fyTokenReservesReal = await fyToken1FromOwner.balanceOf(pool.address)
        const supply = await poolFromOwner.totalSupply()

        const timeTillMaturity = maturity1.sub(await currentTimestamp())
        const fyTokenToBuy = WAD.div(1000)
        const maxBaseIn = WAD.mul(1000)

        await baseFromOwner.mint(user1, maxBaseIn)

        const baseBefore = await baseFromOwner.balanceOf(user1)
        const poolTokensBefore = await poolFromOwner.balanceOf(user2)

        await baseFromUser1.approve(pool.address, maxBaseIn)
        await expect(poolFromUser1.mintWithToken(user1, user2, fyTokenToBuy, OVERRIDES))
          .to.emit(pool, 'Liquidity')
          .withArgs(
            maturity1,
            user1,
            user2,
            baseBefore.sub(await baseFromOwner.balanceOf(user1)).mul(-1),
            0,
            (await poolFromOwner.balanceOf(user2)).sub(poolTokensBefore)
          )

        const [expectedMinted, expectedBaseIn] = mintWithBase(
          baseReserves,
          fyTokenReservesVirtual,
          fyTokenReservesReal,
          supply,
          fyTokenToBuy,
          timeTillMaturity
        )

        const minted = (await pool.balanceOf(user2)).sub(poolTokensBefore)
        const baseIn = baseBefore.sub(await base.balanceOf(user1))

        almostEqual(minted, expectedMinted, minted.div(10000))
        almostEqual(baseIn, expectedBaseIn, baseIn.div(10000))
      })

      it('burns liquidity tokens', async () => {
        // Use this to test: https://www.desmos.com/calculator/ubsalzunpo

        const baseReserves = await baseFromOwner.balanceOf(pool.address)
        const fyTokenReserves = await fyToken1FromOwner.balanceOf(pool.address)
        const supply = await poolFromOwner.totalSupply()
        const lpTokensIn = WAD

        await poolFromUser1.approve(pool.address, lpTokensIn)
        await expect(poolFromUser1.burn(user1, user2, lpTokensIn))
          .to.emit(pool, 'Liquidity')
          .withArgs(
            maturity1,
            user1,
            user2,
            baseReserves.sub(await baseFromOwner.balanceOf(pool.address)),
            fyTokenReserves.sub(await fyToken1FromOwner.balanceOf(pool.address)),
            lpTokensIn.mul(-1)
          )

        const [expectedBaseOut, expectedFYTokenOut] = burn(baseReserves, fyTokenReserves, supply, lpTokensIn)

        const baseOut = baseReserves.sub(await base.balanceOf(pool.address))
        const fyTokenOut = fyTokenReserves.sub(await fyToken1.balanceOf(pool.address))

        almostEqual(baseOut, expectedBaseOut, baseOut.div(10000))
        almostEqual(fyTokenOut, expectedFYTokenOut, fyTokenOut.div(10000))
      })

      it('burns liquidity tokens to Base', async () => {
        // Use this to test: https://www.desmos.com/calculator/ubsalzunpo

        const baseReserves = await baseFromOwner.balanceOf(pool.address)
        const fyTokenReservesVirtual = await poolFromOwner.getFYTokenReserves()
        const fyTokenReservesReal = await fyToken1FromOwner.balanceOf(pool.address)
        const supply = await poolFromOwner.totalSupply()

        const timeTillMaturity = maturity1.sub(await currentTimestamp())
        const lpTokensIn = WAD.mul(2) // TODO: Why does it run out of gas with 1 WAD?

        await poolFromUser1.approve(pool.address, lpTokensIn)
        await expect(poolFromUser1.burnForBaseToken(user1, user2, lpTokensIn, OVERRIDES))
          .to.emit(pool, 'Liquidity')
          .withArgs(
            maturity1,
            user1,
            user2,
            baseReserves.sub(await baseFromOwner.balanceOf(pool.address)),
            0,
            lpTokensIn.mul(-1)
          )

        const expectedBaseOut = burnForBase(
          baseReserves,
          fyTokenReservesVirtual,
          fyTokenReservesReal,
          supply,
          lpTokensIn,
          timeTillMaturity
        )

        const baseOut = baseReserves.sub(await base.balanceOf(pool.address))

        almostEqual(baseOut, expectedBaseOut, baseOut.div(10000))
      })

      it('sells base', async () => {
        const baseReserves = await poolFromOwner.getBaseTokenReserves()
        const fyTokenReserves = await poolFromOwner.getFYTokenReserves()
        const baseIn = WAD

        const timeTillMaturity = maturity1.sub(await currentTimestamp())

        expect(await fyToken1FromOwner.balanceOf(user2)).to.equal(
          0,
          "'User2' wallet should have no fyToken, instead has " + (await fyToken1.balanceOf(user2))
        )

        // Test preview since we are here
        const fyTokenOutPreview = await poolFromOwner.sellBaseTokenPreview(baseIn)

        const expectedFYTokenOut = sellBase(baseReserves, fyTokenReserves, baseIn, timeTillMaturity)

        await baseFromOwner.mint(user1, baseIn)
        await baseFromUser1.approve(pool.address, baseIn)

        await expect(poolFromUser1.sellBaseToken(user1, user2, baseIn, OVERRIDES))
          .to.emit(pool, 'Trade')
          .withArgs(maturity1, user1, user2, baseIn.mul(-1), await fyToken1FromOwner.balanceOf(user2))

        const fyTokenOut = await fyToken1FromOwner.balanceOf(user2)

        expect(await baseFromOwner.balanceOf(user1)).to.equal(0, "'From' wallet should have no base tokens")

        almostEqual(fyTokenOut, expectedFYTokenOut, baseIn.div(1000000))
        almostEqual(fyTokenOutPreview, expectedFYTokenOut, baseIn.div(1000000))
      })

      it('buys fyToken', async () => {
        const baseReserves = await poolFromOwner.getBaseTokenReserves()
        const fyTokenReserves = await poolFromOwner.getFYTokenReserves()
        const fyTokenOut = WAD

        const timeTillMaturity = maturity1.sub(await currentTimestamp())

        expect(await fyToken1FromOwner.balanceOf(user2)).to.equal(
          0,
          "'User2' wallet should have no fyToken, instead has " + (await fyToken1FromOwner.balanceOf(user2))
        )

        // Test preview since we are here
        const baseInPreview = await poolFromOwner.buyFYTokenPreview(fyTokenOut)

        const expectedBaseIn = buyFYToken(baseReserves, fyTokenReserves, fyTokenOut, timeTillMaturity)

        await baseFromOwner.mint(user1, baseTokens)
        const baseBalanceBefore = await baseFromOwner.balanceOf(user1)

        await baseFromUser1.approve(poolFromUser1.address, baseTokens)
        await expect(poolFromUser1.buyFYToken(user1, user2, fyTokenOut, OVERRIDES))
          .to.emit(pool, 'Trade')
          .withArgs(
            maturity1,
            user1,
            user2,
            baseBalanceBefore.sub(await baseFromOwner.balanceOf(user1)).mul(-1),
            fyTokenOut
          )

        const baseIn = baseBalanceBefore.sub(await baseFromOwner.balanceOf(user1))

        expect(await fyToken1FromOwner.balanceOf(user2)).to.equal(
          fyTokenOut,
          "'User2' wallet should have 1 fyToken token"
        )

        almostEqual(baseIn, expectedBaseIn, baseIn.div(1000000))
        almostEqual(baseInPreview, expectedBaseIn, baseIn.div(1000000))
      })

      it("once mature, doesn't allow trading", async () => {
        await timeMachine.advanceTimeAndBlock(ethers.provider, 31556952)

        await expect(poolFromUser1.sellBaseTokenPreview(WAD)).to.be.revertedWith('Pool: Too late')
        await expect(poolFromUser1.sellBaseToken(user1, user2, WAD)).to.be.revertedWith('Pool: Too late')
        await expect(poolFromUser1.buyBaseTokenPreview(WAD)).to.be.revertedWith('Pool: Too late')
        await expect(poolFromUser1.buyBaseToken(user1, user2, WAD)).to.be.revertedWith('Pool: Too late')
        await expect(poolFromUser1.sellFYTokenPreview(WAD)).to.be.revertedWith('Pool: Too late')
        await expect(poolFromUser1.sellFYToken(user1, user2, WAD)).to.be.revertedWith('Pool: Too late')
        await expect(poolFromUser1.buyFYTokenPreview(WAD)).to.be.revertedWith('Pool: Too late')
        await expect(poolFromUser1.buyFYToken(user1, user2, WAD)).to.be.revertedWith('Pool: Too late')
      })
    })
  })
})<|MERGE_RESOLUTION|>--- conflicted
+++ resolved
@@ -193,39 +193,33 @@
       almostEqual(fyTokenInPreview, expectedFYTokenIn, baseOut.div(1000000))
     })
 
-<<<<<<< HEAD
-    it('calculates the TWAP price', async () => {
+    it('calculates the TWAR price', async () => {
       const cumulativePrice1 = await pool.cumulativeReserveRatio()
-      assert.equal(cumulativePrice1, 0, 'Price should start at 0')
+      expect(cumulativePrice1).to.equal(0, 'Price should start at 0')
       const timestamp1 = (await pool.getStoredReserves())[2]
 
-      await helper.advanceTime(120)
-      await helper.advanceBlock()
+      await timeMachine.advanceTimeAndBlock(ethers.provider, 120)
 
       await pool.sync()
 
-      const balancedRatio = new BN('10').pow(new BN('27'))
+      const balancedRatio = BigNumber.from('10').pow(BigNumber.from('27'))
 
       const cumulativeRatio2 = await pool.cumulativeReserveRatio()
       const timestamp2 = (await pool.getStoredReserves())[2]
-      const ratio2 = cumulativeRatio2.div(timestamp2.sub(timestamp1)).toString()
-      almostEqual(ratio2, balancedRatio, new BN('10000000000'))
-
-      await helper.advanceTime(120)
-      await helper.advanceBlock()
+      const ratio2 = cumulativeRatio2.div(BigNumber.from(timestamp2 - timestamp1))
+      almostEqual(ratio2, balancedRatio, BigNumber.from('10000000000'))
+
+      await timeMachine.advanceTimeAndBlock(ethers.provider, 120)
 
       await pool.sync()
 
       const cumulativeRatio3 = await pool.cumulativeReserveRatio()
       const timestamp3 = (await pool.getStoredReserves())[2]
-      const ratio3 = cumulativeRatio3.sub(cumulativeRatio2).div(timestamp3.sub(timestamp2)).toString()
-      almostEqual(ratio3, balancedRatio, new BN('10000000000'))
+      const ratio3 = cumulativeRatio3.sub(cumulativeRatio2).div(BigNumber.from(timestamp3 - timestamp2))
+      almostEqual(ratio3, balancedRatio, BigNumber.from('10000000000'))
     })
 
-    describe('with extra fyDai reserves', () => {
-=======
     describe('with extra fyToken reserves', () => {
->>>>>>> c446a0b2
       beforeEach(async () => {
         const additionalFYTokenReserves = WAD.mul(30)
         await fyToken1FromOwner.mint(owner, additionalFYTokenReserves)
