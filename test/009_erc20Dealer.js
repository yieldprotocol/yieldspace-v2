const ERC20Dealer = artifacts.require('ERC20Dealer');
const TestERC20 = artifacts.require('TestERC20');
const TestOracle = artifacts.require('TestOracle');
const YDai = artifacts.require('YDai');
const Pot = artifacts.require('Pot');
const Vat = artifacts.require('Vat');
const helper = require('ganache-time-traveler');
const truffleAssert = require('truffle-assertions');
const { BN } = require('@openzeppelin/test-helpers');
const { expectRevert } = require('@openzeppelin/test-helpers');

contract('ERC20Dealer', async (accounts) =>  {
    let [ owner, user ] = accounts;
    let vat;
    let pot;
    let yDai;
    let oracle;
    let token;
    let dealer;
    let maturity;
    let ilk = web3.utils.fromAscii("ETH-A")
    let Line = web3.utils.fromAscii("Line")
    let spot = web3.utils.fromAscii("spot")
    let linel = web3.utils.fromAscii("line")
    let snapshot;
    let snapshotId;
    const RAY  = "1000000000000000000000000000";
    const RAD = web3.utils.toBN('49')
    const price  = "1100000000000000000000000000";
    const daiTokens = web3.utils.toWei("100");
    const increasedDebt = web3.utils.toWei("150"); // 100 dai * 1.5 rate
    const erc20Tokens = web3.utils.toWei("110");
    const limits =  web3.utils.toBN('10').pow(RAD).toString();
    // console.log(limits);

    const rateIncrease  = "250000000000000000000000000";
    const moreDai = web3.utils.toWei("125"); //  daiTokens * rate
    const remainingDebt = web3.utils.toWei("25"); //  (daiTokens - (daiTokens / rate)) * rate

    beforeEach(async() => {
        snapshot = await helper.takeSnapshot();
        snapshotId = snapshot['result'];

        vat = await Vat.new();
        await vat.init(ilk, { from: owner });

        // Setup vat
        await vat.file(ilk, spot,    RAY, { from: owner });
        await vat.file(ilk, linel, limits, { from: owner });
        await vat.file(Line,       limits); // TODO: Why can't we specify `, { from: owner }`?
        await vat.rely(vat.address, { from: owner });

        // Setup pot
        pot = await Pot.new(vat.address);
        await vat.rely(pot.address, { from: owner });
        // Do we need to set the dsr to something different than one?

        // Setup yDai
        const block = await web3.eth.getBlockNumber();
        maturity = (await web3.eth.getBlock(block)).timestamp + 1000;
        yDai = await YDai.new(vat.address, pot.address, maturity, "Name", "Symbol");

        // Setup Collateral Token
        token = await TestERC20.new(0, { from: owner }); 

        // Setup Oracle
        oracle = await TestOracle.new({ from: owner });
        await oracle.setPrice(price); // Setting price at 1.1

        // Setup ERC20Dealer
        dealer = await ERC20Dealer.new(yDai.address, token.address, oracle.address, { from: owner });
        yDai.grantAccess(dealer.address, { from: owner });
    });

    afterEach(async() => {
        await helper.revertToSnapshot(snapshotId);
    });

    it("allows user to post collateral", async() => {
        assert.equal(
            (await token.balanceOf(dealer.address)),   
            0,
            "ERC20Dealer has collateral",
        );
        assert.equal(
            (await dealer.powerOf.call(owner)),   
            0,
            "Owner has borrowing power",
        );
        
        await token.mint(owner, erc20Tokens, { from: owner });
        await token.approve(dealer.address, erc20Tokens, { from: owner }); 
        await dealer.post(owner, erc20Tokens, { from: owner });

        assert.equal(
            (await token.balanceOf(dealer.address)),   
            erc20Tokens,
            "ERC20Dealer should have collateral",
        );
        assert.equal(
            (await dealer.powerOf.call(owner)),   
            daiTokens,
            "Owner should have borrowing power",
        );
    });

    describe("with posted collateral", () => {
        beforeEach(async() => {
            await token.mint(owner, erc20Tokens, { from: owner });
            await token.approve(dealer.address, erc20Tokens, { from: owner }); 
            await dealer.post(owner, erc20Tokens, { from: owner });
        });

        it("allows user to withdraw collateral", async() => {
            assert.equal(
                (await token.balanceOf(dealer.address)),   
                erc20Tokens,
                "ERC20Dealer does not have collateral",
            );
            assert.equal(
                (await dealer.powerOf.call(owner)),   
                daiTokens,
                "Owner does not have borrowing power",
            );
            assert.equal(
                (await token.balanceOf(owner)),   
                0,
                "Owner has collateral in hand"
            );
            
            await dealer.withdraw(owner, erc20Tokens, { from: owner });

            assert.equal(
                (await token.balanceOf(owner)),   
                erc20Tokens,
                "Owner should have collateral in hand"
            );
            assert.equal(
                (await token.balanceOf(dealer.address)),   
                0,
                "ERC20Dealer should not have collateral",
            );
            assert.equal(
                (await dealer.powerOf.call(owner)),   
                0,
                "Owner should not have borrowing power",
            );
        });

        it("allows to borrow yDai", async() => {
            assert.equal(
                (await dealer.powerOf.call(owner)),   
                daiTokens,
                "Owner does not have borrowing power",
            );
            assert.equal(
                (await yDai.balanceOf(owner)),   
                0,
                "Owner has yDai",
            );
            assert.equal(
                (await dealer.debtOf.call(owner)),   
                0,
                "Owner has debt",
            );
    
            await dealer.borrow(owner, daiTokens, { from: owner });

            assert.equal(
                (await yDai.balanceOf(owner)),   
                daiTokens,
                "Owner should have yDai",
            );
            assert.equal(
                (await dealer.debtOf.call(owner)),   
                daiTokens,
                "Owner should have debt",
            );
        });

        it("doesn't allow to borrow yDai beyond borrowing power", async() => {
            assert.equal(
                (await dealer.powerOf.call(owner)),   
                daiTokens,
                "Owner does not have borrowing power",
            );
            assert.equal(
                (await dealer.debtOf.call(owner)),   
                0,
                "Owner has debt",
            );
    
            await expectRevert(
                dealer.borrow(owner, moreDai, { from: owner }),
                "ERC20Dealer: Post more collateral",
            );
        });

        describe("with borrowed yDai", () => {
            beforeEach(async() => {
                await dealer.borrow(owner, daiTokens, { from: owner });
            });

<<<<<<< HEAD
            it("doesn't allow to withdraw if undercollateralized", async() => {
                assert.equal(
                    (await dealer.powerOf.call(owner)),   
                    daiTokens,
                    "Owner does not have borrowing power",
                );
                assert.equal(
                    (await dealer.debtOf.call(owner)),   
                    daiTokens,
                    "Owner does not have debt",
                );

                await oracle.setPrice("1200000000000000000000000000"); // Increase price to 1.2
        
                await expectRevert(
                    dealer.withdraw(owner, erc20Tokens, { from: owner }),
                    "ERC20Dealer: Undercollateralized",
                );
            });

            it("doesn't allow to withdraw and become undercollateralized", async() => {
                assert.equal(
                    (await dealer.powerOf.call(owner)),   
                    daiTokens,
                    "Owner does not have borrowing power",
                );
                assert.equal(
                    (await dealer.debtOf.call(owner)),   
                    daiTokens,
                    "Owner does not have debt",
                );

                await expectRevert(
                    dealer.borrow(owner, erc20Tokens, { from: owner }),
                    "ERC20Dealer: Post more collateral",
=======
            it("as rate increases after maturity, so does the debt", async() => {
                assert.equal(
                    (await dealer.debtOf.call(owner)),   
                    daiTokens,
                    "Owner should have " + daiTokens + " debt",
                );
                // yDai matures
                await helper.advanceTime(1000);
                await helper.advanceBlock();
                await yDai.mature();

                // Set rate to 1.5
                await vat.fold(ilk, vat.address, "500000000000000000000000000", { from: owner });
                
                assert.equal(
                    (await dealer.debtOf.call(owner)),   
                    increasedDebt,
                    "Owner should have " + increasedDebt + " debt after the rate change, instead has " + BN((await dealer.debtOf.call(owner))),
>>>>>>> 52745d90
                );
            });

            it("allows to repay yDai", async() => {
                assert.equal(
                    (await yDai.balanceOf(owner)),   
                    daiTokens,
                    "Owner does not have yDai",
                );
                assert.equal(
                    (await dealer.debtOf.call(owner)),   
                    daiTokens,
                    "Owner does not have debt",
                );

                await yDai.approve(dealer.address, daiTokens, { from: owner });
                await dealer.repay(owner, daiTokens, { from: owner });
    
                assert.equal(
                    (await yDai.balanceOf(owner)),   
                    0,
                    "Owner should not have yDai",
                );
                assert.equal(
                    (await dealer.debtOf.call(owner)),   
                    0,
                    "Owner should not have debt",
                );
            });

            it("when dai is provided in excess fo repayment, only the necessary amount is taken", async() => {
                // Mint some yDai the sneaky way
                await yDai.grantAccess(owner, { from: owner });
                await yDai.mint(owner, remainingDebt, { from: owner }); // 25 extra yDai

                assert.equal(
                    (await yDai.balanceOf(owner)),   
                    moreDai, // Total 125 dai
                    "Owner does not have yDai",
                );
                assert.equal(
                    (await dealer.debtOf.call(owner)),   
                    daiTokens, // 100 dai
                    "Owner does not have debt",
                );

                await yDai.approve(dealer.address, moreDai, { from: owner });
                await dealer.repay(owner, moreDai, { from: owner });
    
                assert.equal(
                    (await yDai.balanceOf(owner)),   
                    remainingDebt,
                    "Owner should have yDai left",
                );
                assert.equal(
                    (await dealer.debtOf.call(owner)),   
                    0,
                    "Owner should not have debt",
                );
            });

            it("more yDai is required to repay after maturity as rate increases", async() => {
                assert.equal(
                    (await yDai.balanceOf(owner)),   
                    daiTokens,
                    "Owner does not have yDai",
                );
                assert.equal(
                    (await dealer.debtOf.call(owner)),   
                    daiTokens,
                    "Owner does not have debt",
                );

                // yDai matures
                await helper.advanceTime(1000);
                await helper.advanceBlock();
                await yDai.mature();

                // Rate increase
                await vat.fold(ilk, vat.address, rateIncrease, { from: owner }); // 1 + 0.25

                assert.equal(
                    (await dealer.debtOf.call(owner)),   
                    moreDai,
                    "Owner does not have increased debt",
                );

                await yDai.approve(dealer.address, daiTokens, { from: owner });
                await dealer.repay(owner, daiTokens, { from: owner });
    
                assert.equal(
                    (await yDai.balanceOf(owner)),   
                    0,
                    "Owner should not have yDai",
                );
                assert.equal(
                    (await dealer.debtOf.call(owner)),   
                    remainingDebt,
                    "Owner should have " + remainingDebt + " dai debt, instead has " + (await dealer.debtOf.call(owner)),
                );
            });

            it("all debt can be repaid after maturity", async() => {
                // Mint some yDai the sneaky way
                await yDai.grantAccess(owner, { from: owner });
                await yDai.mint(owner, remainingDebt, { from: owner });

                assert.equal(
                    (await yDai.balanceOf(owner)),   
                    moreDai,
                    "Owner does not have yDai",
                );
                assert.equal(
                    (await dealer.debtOf.call(owner)),   
                    daiTokens,
                    "Owner does not have debt",
                );

                // yDai matures
                await helper.advanceTime(1000);
                await helper.advanceBlock();
                await yDai.mature();

                // Rate increase
                await vat.fold(ilk, vat.address, rateIncrease, { from: owner }); // 1 + 0.25

                assert.equal(
                    (await dealer.debtOf.call(owner)),   
                    moreDai,
                    "Owner does not have increased debt",
                );

                await yDai.approve(dealer.address, moreDai, { from: owner });
                await dealer.repay(owner, moreDai, { from: owner });
    
                assert.equal(
                    (await yDai.balanceOf(owner)),   
                    0,
                    "Owner should not have yDai",
                );
                assert.equal(
                    (await dealer.debtOf.call(owner)),   
                    0,
                    "Owner should have no remaining debt",
                );
            });
        });
    });
});<|MERGE_RESOLUTION|>--- conflicted
+++ resolved
@@ -201,7 +201,6 @@
                 await dealer.borrow(owner, daiTokens, { from: owner });
             });
 
-<<<<<<< HEAD
             it("doesn't allow to withdraw if undercollateralized", async() => {
                 assert.equal(
                     (await dealer.powerOf.call(owner)),   
@@ -237,7 +236,9 @@
                 await expectRevert(
                     dealer.borrow(owner, erc20Tokens, { from: owner }),
                     "ERC20Dealer: Post more collateral",
-=======
+                );
+            });
+            
             it("as rate increases after maturity, so does the debt", async() => {
                 assert.equal(
                     (await dealer.debtOf.call(owner)),   
@@ -256,7 +257,6 @@
                     (await dealer.debtOf.call(owner)),   
                     increasedDebt,
                     "Owner should have " + increasedDebt + " debt after the rate change, instead has " + BN((await dealer.debtOf.call(owner))),
->>>>>>> 52745d90
                 );
             });
 
