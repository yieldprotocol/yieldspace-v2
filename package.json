--- conflicted
+++ resolved
@@ -27,16 +27,9 @@
     "@nomiclabs/hardhat-waffle": "^2.0.1",
     "@truffle/hdwallet-provider": "^1.0.40",
     "@types/mocha": "^8.0.0",
-<<<<<<< HEAD
     "@yield-protocol/utils-v2": "^2.2.1",
     "@yield-protocol/vault-interfaces": "^2.0.21",
-    "@yield-protocol/yieldspace-interfaces": "^2.0.11",
-=======
-    "@yield-protocol/utils": "^1.2.2",
-    "@yield-protocol/utils-v2": "^2.1.0",
-    "@yield-protocol/vault-interfaces": "^2.0.14",
-    "@yield-protocol/yieldspace-interfaces": "^2.0.10",
->>>>>>> 6be661b9
+    "@yield-
     "chai": "4.2.0",
     "chai-bignumber": "3.0.0",
     "dss-interfaces": "0.1.1",
